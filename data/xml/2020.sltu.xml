<?xml version='1.0' encoding='UTF-8'?>
<collection id="2020.sltu">
  <volume id="1">
    <meta>
      <booktitle>Proceedings of the 1st Joint Workshop on Spoken Language Technologies for Under-resourced languages (SLTU) and Collaboration and Computing for Under-Resourced Languages (CCURL)</booktitle>
      <editor><first>Dorothee</first><last>Beermann</last></editor>
      <editor><first>Laurent</first><last>Besacier</last></editor>
      <editor><first>Sakriani</first><last>Sakti</last></editor>
      <editor><first>Claudia</first><last>Soria</last></editor>
      <publisher>European Language Resources association</publisher>
      <address>Marseille, France</address>
      <month>May</month>
      <year>2020</year>
      <isbn>979-10-95546-35-1</isbn>
    </meta>
    <frontmatter>
      <url hash="f2d4a780">2020.sltu-1.0</url>
    </frontmatter>
    <paper id="1">
      <title>Neural Models for Predicting Celtic Mutations</title>
      <author><first>Kevin</first><last>Scannell</last></author>
      <pages>1–8</pages>
      <abstract>The Celtic languages share a common linguistic phenomenon known as initial mutations; these consist of pronunciation and spelling changes that occur at the beginning of some words, triggered in certain semantic or syntactic contexts. Initial mutations occur quite frequently and all non-trivial NLP systems for the Celtic languages must learn to handle them properly. In this paper we describe and evaluate neural network models for predicting mutations in two of the six Celtic languages: Irish and Scottish Gaelic. We also discuss applications of these models to grammatical error detection and language modeling.</abstract>
      <url hash="33f99972">2020.sltu-1.1</url>
      <language>eng</language>
    </paper>
    <paper id="2">
      <title><fixed-case>E</fixed-case>idos: An Open-Source Auditory Periphery Modeling Toolkit and Evaluation of Cross-Lingual Phonemic Contrasts</title>
      <author><first>Alexander</first><last>Gutkin</last></author>
      <pages>9–20</pages>
      <abstract>Many analytical models that mimic, in varying degree of detail, the basic auditory processes involved in human hearing have been developed over the past decades. While the auditory periphery mechanisms responsible for transducing the sound pressure wave into the auditory nerve discharge are relatively well understood, the models that describe them are usually very complex because they try to faithfully simulate the behavior of several functionally distinct biological units involved in hearing. Because of this, there is a relative scarcity of toolkits that support combining publicly-available auditory models from multiple sources. We address this shortcoming by presenting an open-source auditory toolkit that integrates multiple models of various stages of human auditory processing into a simple and easily configurable pipeline, which supports easy switching between ten available models. The auditory representations that the pipeline produces can serve as machine learning features and provide analytical benchmark for comparing against auditory filters learned from the data. Given a low- and high-resource language pair, we evaluate several auditory representations on a simple multilingual phonemic contrast task to determine whether contrasts that are meaningful within a language are also empirically robust across languages.</abstract>
      <url hash="b18fedda">2020.sltu-1.2</url>
      <language>eng</language>
    </paper>
    <paper id="3">
      <title>Open-Source High Quality Speech Datasets for <fixed-case>B</fixed-case>asque, <fixed-case>C</fixed-case>atalan and <fixed-case>G</fixed-case>alician</title>
      <author><first>Oddur</first><last>Kjartansson</last></author>
      <author><first>Alexander</first><last>Gutkin</last></author>
      <author><first>Alena</first><last>Butryna</last></author>
      <author><first>Isin</first><last>Demirsahin</last></author>
      <author><first>Clara</first><last>Rivera</last></author>
      <pages>21–27</pages>
      <abstract>This paper introduces new open speech datasets for three of the languages of Spain: Basque, Catalan and Galician. Catalan is furthermore the official language of the Principality of Andorra. The datasets consist of high-quality multi-speaker recordings of the three languages along with the associated transcriptions. The resulting corpora include over 33 hours of crowd-sourced recordings of 132 male and female native speakers. The recording scripts also include material for elicitation of global and local place names, personal and business names. The datasets are released under a permissive license and are available for free download for commercial, academic and personal use. The high-quality annotated speech datasets described in this paper can be used to, among other things, build text-to-speech systems, serve as adaptation data in automatic speech recognition and provide useful phonetic and phonological insights in corpus linguistics.</abstract>
      <url hash="7c050393">2020.sltu-1.3</url>
      <language>eng</language>
    </paper>
    <paper id="4">
      <title>Two <fixed-case>LRL</fixed-case> &amp; Distractor Corpora from Web Information Retrieval and a Small Case Study in Language Identification without Training Corpora</title>
      <author><first>Armin</first><last>Hoenen</last></author>
      <author><first>Cemre</first><last>Koc</last></author>
      <author><first>Marc</first><last>Rahn</last></author>
      <pages>28–35</pages>
      <abstract>In recent years, low resource languages (LRLs) have seen a surge in interest after certain tasks have been solved for larger ones and as they present various challenges (data sparsity, sparsity of experts and expertise, unusual structural properties etc.). For a larger number of them in the wake of this interest resources and technologies have been created. However, there are very small languages for which this has not yet led to a significant change. We focus here one such language (Nogai) and one larger small language (Maori). Since especially smaller languages often face the situation of having very similar siblings or a larger small sister language which is more accessible, the rate of noise in data gathered on them so far is often high. Therefore, we present small corpora for our 2 case study languages which we obtained through web information retrieval and likewise for their noise inducing distractor languages and conduct a small language identification experiment where we identify documents in a boolean way as either belonging or not to the target language. We release our test corpora for two such scenarios in the format of the An Crubadan project (Scannell, 2007) and a tool for unsupervised language identification using alphabet and toponym information.</abstract>
      <url hash="ba80ea4d">2020.sltu-1.4</url>
      <language>eng</language>
    </paper>
    <paper id="5">
      <title>Morphological Disambiguation of <fixed-case>S</fixed-case>outh <fixed-case>S</fixed-case>ámi with <fixed-case>FST</fixed-case>s and Neural Networks</title>
      <author><first>Mika</first><last>Hämäläinen</last></author>
      <author><first>Linda</first><last>Wiechetek</last></author>
      <pages>36–40</pages>
      <abstract>We present a method for conducting morphological disambiguation for South Sámi, which is an endangered language. Our method uses an FST-based morphological analyzer to produce an ambiguous set of morphological readings for each word in a sentence. These readings are disambiguated with a Bi-RNN model trained on the related North Sámi UD Treebank and some synthetically generated South Sámi data. The disambiguation is done on the level of morphological tags ignoring word forms and lemmas; this makes it possible to use North Sámi training data for South Sámi without the need for a bilingual dictionary or aligned word embeddings. Our approach requires only minimal resources for South Sámi, which makes it usable and applicable in the contexts of any other endangered language as well.</abstract>
      <url hash="f80e78b8">2020.sltu-1.5</url>
      <language>eng</language>
    </paper>
    <paper id="6">
      <title>Effects of Language Relatedness for Cross-lingual Transfer Learning in Character-Based Language Models</title>
      <author><first>Mittul</first><last>Singh</last></author>
      <author><first>Peter</first><last>Smit</last></author>
      <author><first>Sami</first><last>Virpioja</last></author>
      <author><first>Mikko</first><last>Kurimo</last></author>
      <pages>41–45</pages>
      <abstract>Character-based Neural Network Language Models (NNLM) have the advantage of smaller vocabulary and thus faster training times in comparison to NNLMs based on multi-character units. However, in low-resource scenarios, both the character and multi-character NNLMs suffer from data sparsity. In such scenarios, cross-lingual transfer has improved multi-character NNLM performance by allowing information transfer from a source to the target language. In the same vein, we propose to use cross-lingual transfer for character NNLMs applied to low-resource Automatic Speech Recognition (ASR). However, applying cross-lingual transfer to character NNLMs is not as straightforward. We observe that relatedness of the source language plays an important role in cross-lingual pretraining of character NNLMs. We evaluate this aspect on ASR tasks for two target languages: Finnish (with English and Estonian as source) and Swedish (with Danish, Norwegian, and English as source). Prior work has observed no difference between using the related or unrelated language for multi-character NNLMs. We, however, show that for character-based NNLMs, only pretraining with a related language improves the ASR performance, and using an unrelated language may deteriorate it. We also observe that the benefits are larger when there is much lesser target data than source data.</abstract>
      <url hash="adf5c404">2020.sltu-1.6</url>
      <language>eng</language>
    </paper>
    <paper id="7">
      <title>Multilingual Graphemic Hybrid <fixed-case>ASR</fixed-case> with Massive Data Augmentation</title>
      <author><first>Chunxi</first><last>Liu</last></author>
      <author><first>Qiaochu</first><last>Zhang</last></author>
      <author><first>Xiaohui</first><last>Zhang</last></author>
      <author><first>Kritika</first><last>Singh</last></author>
      <author><first>Yatharth</first><last>Saraf</last></author>
      <author><first>Geoffrey</first><last>Zweig</last></author>
      <pages>46–52</pages>
      <abstract>Towards developing high-performing ASR for low-resource languages, approaches to address the lack of resources are to make use of data from multiple languages, and to augment the training data by creating acoustic variations. In this work we present a single grapheme-based ASR model learned on 7 geographically proximal languages, using standard hybrid BLSTM-HMM acoustic models with lattice-free MMI objective. We build the single ASR grapheme set via taking the union over each language-specific grapheme set, and we find such multilingual graphemic hybrid ASR model can perform language-independent recognition on all 7 languages, and substantially outperform each monolingual ASR model. Secondly, we evaluate the efficacy of multiple data augmentation alternatives within language, as well as their complementarity with multilingual modeling. Overall, we show that the proposed multilingual graphemic hybrid ASR with various data augmentation can not only recognize any within training set languages, but also provide large ASR performance improvements.</abstract>
      <url hash="f285cb96">2020.sltu-1.7</url>
      <language>eng</language>
    </paper>
    <paper id="8">
<<<<<<< HEAD
      <title>Neural Text-to-Speech Synthesis for an Under-Resourced Language in a Diglossic Environment: the Case of Gascon <fixed-case>O</fixed-case>ccitan</title>
=======
      <title>Neural Text-to-Speech Synthesis for an Under-Resourced Language in a Diglossic Environment: the Case of <fixed-case>G</fixed-case>ascon <fixed-case>O</fixed-case>ccitan</title>
>>>>>>> c2f58550
      <author><first>Ander</first><last>Corral</last></author>
      <author><first>Igor</first><last>Leturia</last></author>
      <author><first>Aure</first><last>Séguier</last></author>
      <author><first>Michäel</first><last>Barret</last></author>
      <author><first>Benaset</first><last>Dazéas</last></author>
      <author><first>Philippe</first><last>Boula de Mareüil</last></author>
      <author><first>Nicolas</first><last>Quint</last></author>
      <pages>53–60</pages>
      <abstract>Occitan is a minority language spoken in Southern France, some Alpine Valleys of Italy, and the Val d’Aran in Spain, which only very recently started developing language and speech technologies. This paper describes the first project for designing a Text-to-Speech synthesis system for one of its main regional varieties, namely Gascon. We used a state-of-the-art deep neural network approach, the Tacotron2-WaveGlow system. However, we faced two additional difficulties or challenges: on the one hand, we wanted to test if it was possible to obtain good quality results with fewer recording hours than is usually reported for such systems; on the other hand, we needed to achieve a standard, non-Occitan pronunciation of French proper names, therefore we needed to record French words and test phoneme-based approaches. The evaluation carried out over the various developed systems and approaches shows promising results with near production-ready quality. It has also allowed us to detect the phenomena for which some flaws or fall of quality occur, pointing at the direction of future work to improve the quality of the actual system and for new systems for other language varieties and voices.</abstract>
      <url hash="51050726">2020.sltu-1.8</url>
      <language>eng</language>
    </paper>
    <paper id="9">
      <title>Transfer Learning for Less-Resourced <fixed-case>S</fixed-case>emitic Languages Speech Recognition: the Case of <fixed-case>A</fixed-case>mharic</title>
      <author><first>Yonas</first><last>Woldemariam</last></author>
      <pages>61–69</pages>
      <abstract>While building automatic speech recognition (ASR) requires a large amount of speech and text data, the problem gets worse for less-resourced languages. In this paper, we investigate a model adaptation method, namely transfer learning for a less-resourced Semitic language i.e., Amharic, to solve resource scarcity problems in speech recognition development and improve the Amharic ASR model. In our experiments, we transfer acoustic models trained on two different source languages (English and Mandarin) to Amharic using very limited resources. The experimental results show that a significant WER (Word Error Rate) reduction has been achieved by transferring the hidden layers of the trained source languages neural networks. In the best case scenario, the Amharic ASR model adapted from English yields the best WER reduction from 38.72% to 24.50% (an improvement of 14.22% absolute). Adapting the Mandarin model improves the baseline Amharic model with a WER reduction of 10.25% (absolute). Our analysis also reveals that, the speech recognition performance of the adapted acoustic model is highly influenced by the relatedness (in a relative sense) between the source and the target languages than other considered factors (e.g. the quality of source models). Furthermore, other Semitic as well as Afro-Asiatic languages could benefit from the methodology presented in this study.</abstract>
      <url hash="5536e6c7">2020.sltu-1.9</url>
      <language>eng</language>
    </paper>
    <paper id="10">
      <title>Semi-supervised Acoustic Modelling for Five-lingual Code-switched <fixed-case>ASR</fixed-case> using Automatically-segmented Soap Opera Speech</title>
      <author><first>Nick</first><last>Wilkinson</last></author>
      <author><first>Astik</first><last>Biswas</last></author>
      <author><first>Emre</first><last>Yilmaz</last></author>
      <author><first>Febe</first><last>De Wet</last></author>
      <author><first>Ewald</first><last>Van der westhuizen</last></author>
      <author><first>Thomas</first><last>Niesler</last></author>
      <pages>70–78</pages>
      <abstract>This paper considers the impact of automatic segmentation on the fully-automatic, semi-supervised training of automatic speech recog-nition (ASR) systems for five-lingual code-switched (CS) speech. Four automatic segmentation techniques were evaluated in terms ofthe recognition performance of an ASR system trained on the resulting segments in a semi-supervised manner. For comparative purposesa semi-supervised syste Three of these use a newly proposed convolutional neural network (CNN) model for framewise classification,and include a novel form of HMM smoothing of the CNN outputs. Automatic segmentation was applied in combination with automaticspeaker diarization. The best-performing segmentation technique was also evaluated without speaker diarization. An evaluation basedon 248 unsegmented soap opera episodes indicated that voice activity detection (VAD) based on a CNN followed by Gaussian mixturemodel-hidden Markov model smoothing (CNN-GMM-HMM) yields the best ASR performance. The semi-supervised system trainedwith the best automatic segmentation achieved an overall WER improvement of 1.1% absolute over a semi-supervised system trainedwith manually created segments. Furthermore, we found that recognition rates improved even further when the automatic segmentationwas used in conjunction with speaker diarization.</abstract>
      <url hash="48b852d4">2020.sltu-1.10</url>
      <language>eng</language>
    </paper>
    <paper id="11">
      <title>Investigating Language Impact in Bilingual Approaches for Computational Language Documentation</title>
      <author><first>Marcely</first><last>Zanon Boito</last></author>
      <author><first>Aline</first><last>Villavicencio</last></author>
      <author><first>Laurent</first><last>Besacier</last></author>
      <pages>79–87</pages>
      <abstract>For endangered languages, data collection campaigns have to accommodate the challenge that many of them are from oral tradition, and producing transcriptions is costly. Therefore, it is fundamental to translate them into a widely spoken language to ensure interpretability of the recordings. In this paper we investigate how the choice of translation language affects the posterior documentation work and potential automatic approaches which will work on top of the produced bilingual corpus. For answering this question, we use the MaSS multilingual speech corpus (Boito et al., 2020) for creating 56 bilingual pairs that we apply to the task of low-resource unsupervised word segmentation and alignment. Our results highlight that the choice of language for translation influences the word segmentation performance, and that different lexicons are learned by using different aligned translations. Lastly, this paper proposes a hybrid approach for bilingual word segmentation, combining boundary clues extracted from a non-parametric Bayesian model (Goldwater et al., 2009a) with the attentional word segmentation neural model from Godard et al. (2018). Our results suggest that incorporating these clues into the neural models’ input representation increases their translation and alignment quality, specially for challenging language pairs.</abstract>
      <url hash="9d94083e">2020.sltu-1.11</url>
      <language>eng</language>
    </paper>
    <paper id="12">
      <title>Design and evaluation of a smartphone keyboard for <fixed-case>P</fixed-case>lains <fixed-case>C</fixed-case>ree syllabics</title>
      <author><first>Eddie</first><last>Santos</last></author>
      <author><first>Atticus</first><last>Harrigan</last></author>
      <pages>88–96</pages>
      <abstract>Plains Cree is a less-resourced language in Canada. To promote its usage online, we describe previous keyboard layouts for typing Plains Cree syllabics on smartphones. We describe our own solution whose development was guided by ergonomics research and corpus statistics. We then describe a case study in which three participants used a previous layout and our own, and we collected quantitative and qualitative data. We conclude that, despite observing accuracy improvements in user testing, introducing a brand new paradigm for typing Plains Cree syllabics may not be ideal for the community.</abstract>
      <url hash="27f5d716">2020.sltu-1.12</url>
      <language>eng</language>
    </paper>
    <paper id="13">
      <title><fixed-case>M</fixed-case>ulti<fixed-case>S</fixed-case>eg: Parallel Data and Subword Information for Learning Bilingual Embeddings in Low Resource Scenarios</title>
      <author><first>Efsun</first><last>Sarioglu Kayi</last></author>
      <author><first>Vishal</first><last>Anand</last></author>
      <author><first>Smaranda</first><last>Muresan</last></author>
      <pages>97–105</pages>
      <abstract>Distributed word embeddings have become ubiquitous in natural language processing as they have been shown to improve performance in many semantic and syntactic tasks. Popular models for learning cross-lingual word embeddings do not consider the morphology of words. We propose an approach to learn bilingual embeddings using parallel data and subword information that is expressed in various forms, i.e. character n-grams, morphemes obtained by unsupervised morphological segmentation and byte pair encoding. We report results for three low resource morphologically rich languages (Swahili, Tagalog, and Somali) and a high resource language (German) in a simulated a low-resource scenario. Our results show that our method that leverages subword information outperforms the model without subword information, both in intrinsic and extrinsic evaluations of the learned embeddings. Specifically, analogy reasoning results show that using subwords helps capture syntactic characteristics. Semantically, word similarity results and intrinsically, word translation scores demonstrate superior performance over existing methods. Finally, qualitative analysis also shows better-quality cross-lingual embeddings particularly for morphological variants in both languages.</abstract>
      <url hash="2e8fa546">2020.sltu-1.13</url>
      <language>eng</language>
    </paper>
    <paper id="14">
      <title>Poio Text Prediction: Lessons on the Development and Sustainability of <fixed-case>LT</fixed-case>s for Endangered Languages</title>
      <author><first>Gema</first><last>Zamora Fernández</last></author>
      <author><first>Vera</first><last>Ferreira</last></author>
      <author><first>Pedro</first><last>Manha</last></author>
      <pages>106–110</pages>
      <abstract>2019, the International Year of Indigenous Languages (IYIL), marked a crucial milestone for a diverse community united by a strong sense of urgency. In this presentation, we evaluate the impact of IYIL’s outcomes in the development of LTs for endangered languages. We give a brief description of the field of Language Documentation, whose experts have led the research and data collection efforts surrounding endangered languages for the past 30 years. We introduce the work of the Interdisciplinary Centre for Social and Language Documentation and we look at Poio as an example of an LT developed specifically with speakers of endangered languages in mind. This example illustrates how the deeper systemic causes of language endangerment are reflected in the development of LTs. Additionally, we share some of the strategic decisions that have led the development of this project. Finally, we advocate the importance of bridging the divide between research and activism, pushing for the inclusion of threatened languages in the world of LTs, and doing so in close collaboration with the speaker community.</abstract>
      <url hash="9a0d1bde">2020.sltu-1.14</url>
      <language>eng</language>
    </paper>
    <paper id="15">
      <title>Text Corpora and the Challenge of Newly Written Languages</title>
      <author><first>Alice</first><last>Millour</last></author>
      <author><first>Karën</first><last>Fort</last></author>
      <pages>111–120</pages>
      <abstract>Text corpora represent the foundation on which most natural language processing systems rely. However, for many languages, collecting or building a text corpus of a sufficient size still remains a complex issue, especially for corpora that are accessible and distributed under a clear license allowing modification (such as annotation) and further resharing. In this paper, we review the sources of text corpora usually called upon to fill the gap in low-resource contexts, and how crowdsourcing has been used to build linguistic resources. Then, we present our own experiments with crowdsourcing text corpora and an analysis of the obstacles we encountered. Although the results obtained in terms of participation are still unsatisfactory, we advocate that the effort towards a greater involvement of the speakers should be pursued, especially when the language of interest is newly written.</abstract>
      <url hash="27f44afd">2020.sltu-1.15</url>
      <language>eng</language>
    </paper>
    <paper id="16">
      <title>Scaling Language Data Import/Export with a Data Transformer Interface</title>
      <author><first>Nicholas</first><last>Buckeridge</last></author>
      <author><first>Ben</first><last>Foley</last></author>
      <pages>121–125</pages>
      <abstract>This paper focuses on the technical improvement of Elpis, a language technology which assists people in the process of transcription, particularly for low-resource language documentation situations. To provide better support for the diversity of file formats encountered by people working to document the world’s languages, a Data Transformer interface has been developed to abstract the complexities of designing individual data import scripts. This work took place as part of a larger project of code quality improvement and the publication of template code that can be used for development of other language technologies.</abstract>
      <url hash="007f0046">2020.sltu-1.16</url>
      <language>eng</language>
    </paper>
    <paper id="17">
      <title>Fully Convolutional <fixed-case>ASR</fixed-case> for Less-Resourced Endangered Languages</title>
      <author><first>Bao</first><last>Thai</last></author>
      <author><first>Robert</first><last>Jimerson</last></author>
      <author><first>Raymond</first><last>Ptucha</last></author>
      <author><first>Emily</first><last>Prud’hommeaux</last></author>
      <pages>126–130</pages>
      <abstract>The application of deep learning to automatic speech recognition (ASR) has yielded dramatic accuracy increases for languages with abundant training data, but languages with limited training resources have yet to see accuracy improvements on this scale. In this paper, we compare a fully convolutional approach for acoustic modelling in ASR with a variety of established acoustic modeling approaches. We evaluate our method on Seneca, a low-resource endangered language spoken in North America. Our method yields word error rates up to 40% lower than those reported using both standard GMM-HMM approaches and established deep neural methods, with a substantial reduction in training time. These results show particular promise for languages like Seneca that are both endangered and lack extensive documentation.</abstract>
      <url hash="7d7a2f11">2020.sltu-1.17</url>
      <language>eng</language>
    </paper>
    <paper id="18">
<<<<<<< HEAD
      <title>Cross-Lingual Machine Speech Chain for <fixed-case>J</fixed-case>avanese, <fixed-case>S</fixed-case>undanese, <fixed-case>B</fixed-case>alinese, and Bataks Speech Recognition and Synthesis</title>
=======
      <title>Cross-Lingual Machine Speech Chain for <fixed-case>J</fixed-case>avanese, <fixed-case>S</fixed-case>undanese, <fixed-case>B</fixed-case>alinese, and <fixed-case>B</fixed-case>ataks Speech Recognition and Synthesis</title>
>>>>>>> c2f58550
      <author><first>Sashi</first><last>Novitasari</last></author>
      <author><first>Andros</first><last>Tjandra</last></author>
      <author><first>Sakriani</first><last>Sakti</last></author>
      <author><first>Satoshi</first><last>Nakamura</last></author>
      <pages>131–138</pages>
      <abstract>Even though over seven hundred ethnic languages are spoken in Indonesia, the available technology remains limited that could support communication within indigenous communities as well as with people outside the villages. As a result, indigenous communities still face isolation due to cultural barriers; languages continue to disappear. To accelerate communication, speech-to-speech translation (S2ST) technology is one approach that can overcome language barriers. However, S2ST systems require machine translation (MT), speech recognition (ASR), and synthesis (TTS) that rely heavily on supervised training and a broad set of language resources that can be difficult to collect from ethnic communities. Recently, a machine speech chain mechanism was proposed to enable ASR and TTS to assist each other in semi-supervised learning. The framework was initially implemented only for monolingual languages. In this study, we focus on developing speech recognition and synthesis for these Indonesian ethnic languages: Javanese, Sundanese, Balinese, and Bataks. We first separately train ASR and TTS of standard Indonesian in supervised training. We then develop ASR and TTS of ethnic languages by utilizing Indonesian ASR and TTS in a cross-lingual machine speech chain framework with only text or only speech data removing the need for paired speech-text data of those ethnic languages.</abstract>
      <url hash="c21b8541">2020.sltu-1.18</url>
      <language>eng</language>
    </paper>
    <paper id="19">
      <title>Automatic <fixed-case>M</fixed-case>yanmar Image Captioning using <fixed-case>CNN</fixed-case> and <fixed-case>LSTM</fixed-case>-Based Language Model</title>
      <author><first>San</first><last>Pa Pa Aung</last></author>
      <author><first>Win</first><last>Pa Pa</last></author>
      <author><first>Tin Lay</first><last>Nwe</last></author>
      <pages>139–143</pages>
      <abstract>An image captioning system involves modules on computer vision as well as natural language processing. Computer vision module is for detecting salient objects or extracting features of images and Natural Language Processing (NLP) module is for generating correct syntactic and semantic image captions. Although many image caption datasets such as Flickr8k, Flickr30k and MSCOCO are publicly available, most of the datasets are captioned in English language. There is no image caption corpus for Myanmar language. Myanmar image caption corpus is manually built as part of the Flickr8k dataset in this current work. Furthermore, a generative merge model based on Convolutional Neural Network (CNN) and Long-Short Term Memory (LSTM) is applied especially for Myanmar image captioning. Next, two conventional feature extraction models Visual Geometry Group (VGG) OxfordNet 16-layer and 19-layer are compared. The performance of this system is evaluated on Myanmar image caption corpus using BLEU scores and 10-fold cross validation.</abstract>
      <url hash="d7e96ad0">2020.sltu-1.19</url>
      <language>eng</language>
    </paper>
    <paper id="20">
      <title>Phoneme Boundary Analysis using Multiway Geometric Properties of Waveform Trajectories</title>
      <author><first>BHAGATH</first><last>PARABATTINA</last></author>
      <author><first>Pradip K.</first><last>Das</last></author>
      <pages>144–152</pages>
      <abstract>Automatic phoneme segmentation is an important problem in speech processing. It helps in improving the recognition quality by providing a proper segmentation information for phonemes or phonetic units. Inappropriate segmentation may lead to recognition falloff. The problem is essential not only for recognition but also for annotation purpose also. In general, segmentation algorithms rely on training large data sets where data is observed to find the patterns among them. But this process is not straight forward for languages that are under resourced because of less availability of datasets. In this paper, we propose a method that uses geometrical properties of waveform trajectory where intra signal variations are studied and used for segmentation. The method does not rely on large datasets for training. The geometric properties are extracted as linear structural changes in a raw waveform. The methods and findings of the study are presented.</abstract>
      <url hash="689fc45b">2020.sltu-1.20</url>
      <language>eng</language>
    </paper>
    <paper id="21">
      <title>Natural Language Processing Chains Inside a Cross-lingual Event-Centric Knowledge Pipeline for <fixed-case>E</fixed-case>uropean <fixed-case>U</fixed-case>nion Under-resourced Languages</title>
      <author><first>Diego</first><last>Alves</last></author>
      <author><first>Gaurish</first><last>Thakkar</last></author>
      <author><first>Marko</first><last>Tadić</last></author>
      <pages>153–158</pages>
      <abstract>This article presents the strategy for developing a platform containing Language Processing Chains for European Union languages, consisting of Tokenization to Parsing, also including Named Entity recognition and with addition of Sentiment Analysis. These chains are part of the first step of an event-centric knowledge processing pipeline whose aim is to process multilingual media information about major events that can cause an impact in Europe and the rest of the world. Due to the differences in terms of availability of language resources for each language, we have built this strategy in three steps, starting with processing chains for the well-resourced languages and finishing with the development of new modules for the under-resourced ones. In order to classify all European Union official languages in terms of resources, we have analysed the size of annotated corpora as well as the existence of pre-trained models in mainstream Language Processing tools, and we have combined this information with the proposed classification published at META-NET whitepaper series.</abstract>
      <url hash="c953eb1b">2020.sltu-1.21</url>
      <language>eng</language>
    </paper>
    <paper id="22">
      <title>Component Analysis of Adjectives in <fixed-case>L</fixed-case>uxembourgish for Detecting Sentiments</title>
      <author><first>Joshgun</first><last>Sirajzade</last></author>
      <author><first>Daniela</first><last>Gierschek</last></author>
      <author><first>Christoph</first><last>Schommer</last></author>
      <pages>159–166</pages>
      <abstract>The aim of this paper is to investigate the role of Luxembourgish adjectives in expressing sentiments in user comments written at the web presence of rtl.lu (RTL is the abbreviation for Radio Television Letzebuerg). Alongside many textual features or representations,adjectives could be used in order to detect sentiment, even on a sentence or comment level. In fact, they are also by themselves one of the best ways to describe a sentiment, despite the fact that other word classes such as nouns, verbs, adverbs or conjunctions can also be utilized for this purpose. The empirical part of this study focuses on a list of adjectives that were extracted from an annotated corpus. The corpus contains the part of speech tags of individual words and sentiment annotation on the adjective, sentence and comment level. Suffixes of Luxembourgish adjectives like -esch, -eg, -lech, -al, -el, -iv, -ent, -los, -barand the prefixon- were explicitly investigated, especially by paying attention to their role in regards to building a model by applying classical machine learning techniques. We also considered the interaction of adjectives with other grammatical means, especially other part of speeches, e.g. negations, which can completely reverse the meaning, thus the sentiment of an utterance.</abstract>
      <url hash="5a299e04">2020.sltu-1.22</url>
      <language>eng</language>
    </paper>
    <paper id="23">
      <title>Acoustic-Phonetic Approach for <fixed-case>ASR</fixed-case> of Less Resourced Languages Using Monolingual and Cross-Lingual Information</title>
      <author><first>shweta</first><last>bansal</last></author>
      <pages>167–171</pages>
      <abstract>The exploration of speech processing for endangered languages has substantially increased in the past epoch of time. In this paper, we present the acoustic-phonetic approach for automatic speech recognition (ASR) using monolingual and cross-lingual information with application to under-resourced Indian languages, Punjabi, Nepali and Hindi. The challenging task while developing the ASR was the collection of the acoustic corpus for under-resourced languages. We have described here, in brief, the strategies used for designing the corpus and also highlighted the issues pertaining while collecting data for these languages. The bootstrap GMM-UBM based approach is used, which integrates pronunciation lexicon, language model and acoustic-phonetic model. Mel Frequency Cepstral Coefficients were used for extracting the acoustic signal features for training in monolingual and cross-lingual settings. The experimental result shows the overall performance of ASR for cross-lingual and monolingual. The phone substitution plays a key role in the cross-lingual as well as monolingual recognition. The result obtained by cross-lingual recognition compared with other baseline system and it has been found that the performance of the recognition system is based on phonemic units . The recognition rate of cross-lingual generally declines as compared with the monolingual.</abstract>
      <url hash="7fa62cee">2020.sltu-1.23</url>
      <language>eng</language>
    </paper>
    <paper id="24">
      <title>An Annotation Framework for <fixed-case>L</fixed-case>uxembourgish Sentiment Analysis</title>
      <author><first>Joshgun</first><last>Sirajzade</last></author>
      <author><first>Daniela</first><last>Gierschek</last></author>
      <author><first>Christoph</first><last>Schommer</last></author>
      <pages>172–176</pages>
      <abstract>The aim of this paper is to present a framework developed for crowdsourcing sentiment annotation for the low-resource language Luxembourgish. Our tool is easily accessible through a web interface and facilitates sentence-level annotation of several annotators in parallel. In the heart of our framework is an XML database, which serves as central part linking several components. The corpus in the database consists of news articles and user comments. One of the components is LuNa, a tool for linguistic preprocessing of the data set. It tokenizes the text, splits it into sentences and assigns POS-tags to the tokens. After that, the preprocessed text is stored in XML format into the database. The Sentiment Annotation Tool, which is a browser-based tool, then enables the annotation of split sentences from the database. The Sentiment Engine, a separate module, is trained with this material in order to annotate the whole data set and analyze the sentiment of the comments over time and in relationship to the news articles. The gained knowledge can again be used to improve the sentiment classification on the one hand and on the other hand to understand the sentiment phenomenon from the linguistic point of view.</abstract>
      <url hash="7994927b">2020.sltu-1.24</url>
      <language>eng</language>
    </paper>
    <paper id="25">
      <title>A Sentiment Analysis Dataset for Code-Mixed <fixed-case>M</fixed-case>alayalam-<fixed-case>E</fixed-case>nglish</title>
      <author><first>Bharathi Raja</first><last>Chakravarthi</last></author>
      <author><first>Navya</first><last>Jose</last></author>
      <author><first>Shardul</first><last>Suryawanshi</last></author>
      <author><first>Elizabeth</first><last>Sherly</last></author>
      <author><first>John Philip</first><last>McCrae</last></author>
      <pages>177–184</pages>
      <abstract>There is an increasing demand for sentiment analysis of text from social media which are mostly code-mixed. Systems trained on monolingual data fail for code-mixed data due to the complexity of mixing at different levels of the text. However, very few resources are available for code-mixed data to create models specific for this data. Although much research in multilingual and cross-lingual sentiment analysis has used semi-supervised or unsupervised methods, supervised methods still performs better. Only a few datasets for popular languages such as English-Spanish, English-Hindi, and English-Chinese are available. There are no resources available for Malayalam-English code-mixed data. This paper presents a new gold standard corpus for sentiment analysis of code-mixed text in Malayalam-English annotated by voluntary annotators. This gold standard corpus obtained a Krippendorff’s alpha above 0.8 for the dataset. We use this new corpus to provide the benchmark for sentiment analysis in Malayalam-English code-mixed texts.</abstract>
      <url hash="59bc1465">2020.sltu-1.25</url>
      <language>eng</language>
    </paper>
    <paper id="26">
      <title>Speech-Emotion Detection in an <fixed-case>I</fixed-case>ndonesian Movie</title>
      <author><first>Fahmi</first><last>Fahmi</last></author>
      <author><first>Meganingrum Arista</first><last>Jiwanggi</last></author>
      <author><first>Mirna</first><last>Adriani</last></author>
      <pages>185–193</pages>
      <abstract>The growing demand to develop an automatic emotion recognition system for the Human-Computer Interaction field had pushed some research in speech emotion detection. Although it is growing, there is still little research about automatic speech emotion detection in Bahasa Indonesia. Another issue is the lack of standard corpus for this research area in Bahasa Indonesia. This study proposed several approaches to detect speech-emotion in the dialogs of an Indonesian movie by classifying them into 4 different emotion classes i.e. happiness, sadness, anger, and neutral. There are two different speech data representations used in this study i.e. statistical and temporal/sequence representations. This study used Artificial Neural Network (ANN), Recurrent Neural Network (RNN) with Long Short Term Memory (LSTM) variation, word embedding, and also the hybrid of three to perform the classification task. The best accuracies given by one-vs-rest scenario for each emotion class with speech-transcript pairs using hybrid of non-temporal and embedding approach are 1) happiness: 76.31%; 2) sadness: 86.46%; 3) anger: 82.14%; and 4) neutral: 68.51%. The multiclass classification resulted in 64.66% of precision, 66.79% of recall, and 64.83% of F1-score.</abstract>
      <url hash="d1c14584">2020.sltu-1.26</url>
      <language>eng</language>
    </paper>
    <paper id="27">
      <title><fixed-case>M</fixed-case>acsen: A Voice Assistant for Speakers of a Lesser Resourced Language</title>
      <author><first>Dewi</first><last>Jones</last></author>
      <pages>194–201</pages>
      <abstract>This paper reports on the development of a voice assistant mobile app for speakers of a lesser resourced language – Welsh. An assistant with a smaller set of effective but useful skills is both desirable and urgent for the wider Welsh speaking community. Descriptions of the app’s skills, architecture, design decisions and user interface is provided before elaborating on the most recent research and activities in open source speech technology for Welsh. The paper reports on the progress to date on crowdsourcing Welsh speech data in Mozilla Common Voice and of its suitability for training Mozilla’s DeepSpeech speech recognition for a voice assistant application according to conventional and transfer learning methods. We demonstrate that with smaller datasets of speech data, transfer learning and a domain specific language model, acceptable speech recognition is achievable that facilitates, as confirmed by beta users, a practical and useful voice assistant for Welsh speakers. We hope that this work informs and serves as a model to researchers and developers in other lesser-resourced linguistic communities and helps bring into being voice assistant apps for their languages.</abstract>
      <url hash="21215a5f">2020.sltu-1.27</url>
      <language>eng</language>
    </paper>
    <paper id="28">
      <title>Corpus Creation for Sentiment Analysis in Code-Mixed <fixed-case>T</fixed-case>amil-<fixed-case>E</fixed-case>nglish Text</title>
      <author><first>Bharathi Raja</first><last>Chakravarthi</last></author>
      <author><first>Vigneshwaran</first><last>Muralidaran</last></author>
      <author><first>Ruba</first><last>Priyadharshini</last></author>
      <author><first>John Philip</first><last>McCrae</last></author>
      <pages>202–210</pages>
      <abstract>Understanding the sentiment of a comment from a video or an image is an essential task in many applications. Sentiment analysis of a text can be useful for various decision-making processes. One such application is to analyse the popular sentiments of videos on social media based on viewer comments. However, comments from social media do not follow strict rules of grammar, and they contain mixing of more than one language, often written in non-native scripts. Non-availability of annotated code-mixed data for a low-resourced language like Tamil also adds difficulty to this problem. To overcome this, we created a gold standard Tamil-English code-switched, sentiment-annotated corpus containing 15,744 comment posts from YouTube. In this paper, we describe the process of creating the corpus and assigning polarities. We present inter-annotator agreement and show the results of sentiment analysis trained on this corpus as a benchmark.</abstract>
      <url hash="240990a5">2020.sltu-1.28</url>
      <language>eng</language>
    </paper>
    <paper id="29">
      <title>Gender Detection from Human Voice Using Tensor Analysis</title>
      <author><first>Prasanta</first><last>Roy</last></author>
      <author><first>Parabattina</first><last>Bhagath</last></author>
      <author><first>Pradip</first><last>Das</last></author>
      <pages>211–217</pages>
      <abstract>Speech-based communication is one of the most preferred modes of communication for humans. The human voice contains several important information and clues that help in interpreting the voice message. The gender of the speaker can be accurately guessed by a person based on the received voice of a speaker. The knowledge of the speaker’s gender can be a great aid to design accurate speech recognition systems. GMM based classifier is a popular choice used for gender detection. In this paper, we propose a Tensor-based approach for detecting the gender of a speaker and discuss its implementation details for low resourceful languages. Experiments were conducted using the TIMIT and SHRUTI dataset. An average gender detection accuracy of 91% is recorded. Analysis of the results with the proposed method is presented in this paper.</abstract>
      <url hash="d708a748">2020.sltu-1.29</url>
      <language>eng</language>
    </paper>
    <paper id="30">
      <title>Data-Driven Parametric Text Normalization: Rapidly Scaling Finite-State Transduction Verbalizers to New Languages</title>
      <author><first>Sandy</first><last>Ritchie</last></author>
      <author><first>Eoin</first><last>Mahon</last></author>
      <author><first>Kim</first><last>Heiligenstein</last></author>
      <author><first>Nikos</first><last>Bampounis</last></author>
      <author><first>Daan</first><last>van Esch</last></author>
      <author><first>Christian</first><last>Schallhart</last></author>
      <author><first>Jonas</first><last>Mortensen</last></author>
      <author><first>Benoit</first><last>Brard</last></author>
      <pages>218–225</pages>
      <abstract>This paper presents a methodology for rapidly generating FST-based verbalizers for ASR and TTS systems by efficiently sourcing language-specific data. We describe a questionnaire which collects the necessary data to bootstrap the number grammar induction system and parameterize the verbalizer templates described in Ritchie et al. (2019), and a machine-readable data store which allows the data collected through the questionnaire to be supplemented by additional data from other sources. This system allows us to rapidly scale technologies such as ASR and TTS to more languages, including low-resource languages.</abstract>
      <url hash="2fb9504b">2020.sltu-1.30</url>
      <language>eng</language>
    </paper>
    <paper id="31">
      <title>Lenition and Fortition of Stop Codas in <fixed-case>R</fixed-case>omanian</title>
      <author><first>Mathilde</first><last>Hutin</last></author>
      <author><first>Oana</first><last>Niculescu</last></author>
      <author><first>Ioana</first><last>Vasilescu</last></author>
      <author><first>Lori</first><last>Lamel</last></author>
      <author><first>Martine</first><last>Adda-Decker</last></author>
      <pages>226–234</pages>
      <abstract>The present paper aims at providing a first study of lenition- and fortition-type phenomena in coda position in Romanian, a language that can be considered as less-resourced. Our data show that there are two contexts for devoicing in Romanian: before a voiceless obstruent, which means that there is regressive voicelessness assimilation in the language, and before pause, which means that there is a tendency towards final devoicing proper. The data also show that non-canonical voicing is an instance of voicing assimilation, as it is observed mainly before voiced consonants (voiced obstruents and sonorants alike). Two conclusions can be drawn from our analyses. First, from a phonetic point of view, the two devoicing phenomena exhibit the same behavior regarding place of articulation of the coda, while voicing assimilation displays the reverse tendency. In particular, alveolars, which tend to devoice the most, also voice the least. Second, the two assimilation processes have similarities that could distinguish them from final devoicing as such. Final devoicing seems to be sensitive to speech style and gender of the speaker, while assimilation processes do not. This may indicate that the two kinds of processes are phonologized at two different degrees in the language, assimilation being more accepted and generalized than final devoicing.</abstract>
      <url hash="344cdb25">2020.sltu-1.31</url>
      <language>eng</language>
    </paper>
    <paper id="32">
      <title>Adapting a <fixed-case>W</fixed-case>elsh Terminology Tool to Develop a <fixed-case>C</fixed-case>ornish Dictionary</title>
      <author><first>Delyth</first><last>Prys</last></author>
      <pages>235–239</pages>
      <abstract>Cornish and Welsh are closely related Celtic languages and this paper provides a brief description of a recent project to publish an online bilingual English/Cornish dictionary, the Gerlyver Kernewek, based on similar work previously undertaken for Welsh. Both languages are endangered, Cornish critically so, but both can benefit from the use of language technology. Welsh has previous experience of using language technologies for language revitalization, and this is now being used to help the Cornish language create new tools and resources, including lexicographical ones, helping a dispersed team of language specialists and editors, many of them in a voluntary capacity, to work collaboratively online. Details are given of the Maes T dictionary writing and publication platform, originally developed for Welsh, and of some of the adaptations that had to be made to accommodate the specific needs of Cornish, including their use of Middle and Late varieties due to its development as a revived language.</abstract>
      <url hash="48eef228">2020.sltu-1.32</url>
      <language>eng</language>
    </paper>
    <paper id="33">
      <title>Multiple Segmentations of <fixed-case>T</fixed-case>hai Sentences for Neural Machine Translation</title>
      <author><first>Alberto</first><last>Poncelas</last></author>
      <author><first>Wichaya</first><last>Pidchamook</last></author>
      <author><first>Chao-Hong</first><last>Liu</last></author>
      <author><first>James</first><last>Hadley</last></author>
      <author><first>Andy</first><last>Way</last></author>
      <pages>240–244</pages>
      <abstract>Thai is a low-resource language, so it is often the case that data is not available in sufficient quantities to train an Neural Machine Translation (NMT) model which perform to a high level of quality. In addition, the Thai script does not use white spaces to delimit the boundaries between words, which adds more complexity when building sequence to sequence models. In this work, we explore how to augment a set of English–Thai parallel data by replicating sentence-pairs with different word segmentation methods on Thai, as training data for NMT model training. Using different merge operations of Byte Pair Encoding, different segmentations of Thai sentences can be obtained. The experiments show that combining these datasets, performance is improved for NMT models trained with a dataset that has been split using a supervised splitting tool.</abstract>
      <url hash="f0e2df18">2020.sltu-1.33</url>
      <language>eng</language>
    </paper>
    <paper id="34">
      <title>Automatic Extraction of Verb Paradigms in Regional Languages: the case of the Linguistic Crescent varieties</title>
      <author><first>elena</first><last>knyazeva</last></author>
      <author><first>Gilles</first><last>Adda</last></author>
      <author><first>Philippe</first><last>Boula de Mareüil</last></author>
      <author><first>Maximilien</first><last>Guérin</last></author>
      <author><first>Nicolas</first><last>Quint</last></author>
      <pages>245–249</pages>
      <abstract>Language documentation is crucial for endangered varieties all over the world. Verb conjugation is a key aspect of this documentation for Romance varieties such as those spoken in central France, in the area of the Linguistic Crescent, which extends overs significant portions of the old provinces of Marche and Bourbonnais. We present a first methodological experiment using automatic speech processing tools for the extraction of verbal paradigms collected and recorded during fieldworks sessions made in situ. In order to prove the feasibility of the approach, we test it with different protocols, on good quality data, and we offer possible ways of extension for this research.</abstract>
      <url hash="cb9ae4a7">2020.sltu-1.34</url>
      <language>eng</language>
    </paper>
    <paper id="35">
      <title><fixed-case>FST</fixed-case> Morphology for the Endangered <fixed-case>S</fixed-case>kolt <fixed-case>S</fixed-case>ami Language</title>
      <author><first>Jack</first><last>Rueter</last></author>
      <author><first>Mika</first><last>Hämäläinen</last></author>
      <pages>250–257</pages>
      <abstract>We present advances in the development of a FST-based morphological analyzer and generator for Skolt Sami. Like other minority Uralic languages, Skolt Sami exhibits a rich morphology, on the one hand, and there is little golden standard material for it, on the other. This makes NLP approaches for its study difficult without a solid morphological analysis. The language is severely endangered and the work presented in this paper forms a part of a greater whole in its revitalization efforts. Furthermore, we intersperse our description with facilitation and description practices not well documented in the infrastructure. Currently, the analyzer covers over 30,000 Skolt Sami words in 148 inflectional paradigms and over 12 derivational forms.</abstract>
      <url hash="95419412">2020.sltu-1.35</url>
      <language>eng</language>
    </paper>
    <paper id="36">
      <title>Voted-Perceptron Approach for <fixed-case>K</fixed-case>azakh Morphological Disambiguation</title>
      <author><first>Gulmira</first><last>Tolegen</last></author>
      <author><first>Alymzhan</first><last>Toleu</last></author>
      <author><first>Rustam</first><last>Mussabayev</last></author>
      <pages>258–264</pages>
      <abstract>This paper presents an approach of voted perceptron for morphological disambiguation for the case of Kazakh language. Guided by the intuition that the feature value from the correct path of analyses must be higher than the feature value of non-correct path of analyses, we propose the voted perceptron algorithm with Viterbi decoding manner for disambiguation. The approach can use arbitrary features to learn the feature vector for a sequence of analyses, which plays a vital role for disambiguation. Experimental results show that our approach outperforms other statistical and rule-based models. Moreover, we manually annotated a new morphological disambiguation corpus for Kazakh language.</abstract>
      <url hash="434e8b2b">2020.sltu-1.36</url>
      <language>eng</language>
    </paper>
    <paper id="37">
      <title><fixed-case>DNN</fixed-case>-Based Multilingual Automatic Speech Recognition for <fixed-case>W</fixed-case>olaytta using <fixed-case>O</fixed-case>romo Speech</title>
      <author><first>Martha Yifiru</first><last>Tachbelie</last></author>
      <author><first>Solomon Teferra</first><last>Abate</last></author>
      <author><first>Tanja</first><last>Schultz</last></author>
      <pages>265–270</pages>
      <abstract>It is known that Automatic Speech Recognition (ASR) is very useful for human-computer interaction in all the human languages. However, due to its requirement for a big speech corpus, which is very expensive, it has not been developed for most of the languages. Multilingual ASR (MLASR) has been suggested to share existing speech corpora among related languages to develop an ASR for languages which do not have the required speech corpora. Literature shows that phonetic relatedness goes across language families. We have, therefore, conducted experiments on MLASR taking two language families: one as source (Oromo from Cushitic) and the other as target (Wolaytta from Omotic). Using Oromo Deep Neural Network (DNN) based acoustic model, Wolaytta pronunciation dictionary and language model we have achieved Word Error Rate (WER) of 48.34% for Wolaytta. Moreover, our experiments show that adding only 30 minutes of speech data from the target language (Wolaytta) to the whole training data (22.8 hours) of the source language (Oromo) results in a relative WER reduction of 32.77%. Our results show the possibility of developing ASR system for a language, if we have pronunciation dictionary and language model, using an existing speech corpus of another language irrespective of their language family.</abstract>
      <url hash="1d9d0016">2020.sltu-1.37</url>
      <language>eng</language>
    </paper>
    <paper id="38">
      <title>Building Language Models for Morphological Rich Low-Resource Languages using Data from Related Donor Languages: the Case of <fixed-case>U</fixed-case>yghur</title>
      <author><first>Ayimunishagu</first><last>Abulimiti</last></author>
      <author><first>Tanja</first><last>Schultz</last></author>
      <pages>271–276</pages>
      <abstract>Huge amounts of data are needed to build reliable statistical language models. Automatic speech processing tasks in low-resource languages typically suffer from lower performances due to weak or unreliable language models. Furthermore, language modeling for agglutinative languages is very challenging, as the morphological richness results in higher Out Of Vocabulary (OOV) rate. In this work, we show our effort to build word-based as well as morpheme-based language models for Uyghur, a language that combines both challenges, i.e. it is a low-resource and agglutinative language. Fortunately, there exists a closely-related rich-resource language, namely Turkish. Here, we present our work on leveraging Turkish text data to improve Uyghur language models. To maximize the overlap between Uyghur and Turkish words, the Turkish data is pre-processed on the word surface level, which results in 7.76% OOV-rate reduction on the Uyghur development set. To investigate various levels of low-resource conditions, different subsets of Uyghur data are generated. Morpheme-based language models trained with bilingual data achieved up to 40.91% relative perplexity reduction over the language models trained only with Uyghur data.</abstract>
      <url hash="20c3c747">2020.sltu-1.38</url>
      <language>eng</language>
    </paper>
    <paper id="39">
      <title>Basic Language Resources for 31 Languages (Plus <fixed-case>E</fixed-case>nglish): The <fixed-case>LORELEI</fixed-case> Representative and Incident Language Packs</title>
      <author><first>Jennifer</first><last>Tracey</last></author>
      <author><first>Stephanie</first><last>Strassel</last></author>
      <pages>277–284</pages>
      <abstract>This paper documents and describes the thirty-one basic language resource packs created for the DARPA LORELEI program for use in development and testing of systems capable of providing language-independent situational awareness in emerging scenarios in a low resource language context. Twenty-four Representative Language Packs cover a broad range of language families and typologies, providing large volumes of monolingual and parallel text, smaller volumes of entity and semantic annotations, and a variety of grammatical resources and tools designed to support research into language universals and cross-language transfer. Seven Incident Language Packs provide test data to evaluate system capabilities on a previously unseen low resource language. We discuss the makeup of Representative and Incident Language Packs, the methods used to produce them, and the evolution of their design and implementation over the course of the multi-year LORELEI program. We conclude with a summary of the final language packs including their low-cost publication in the LDC catalog.</abstract>
      <url hash="6a9cd549">2020.sltu-1.39</url>
      <language>eng</language>
    </paper>
    <paper id="40">
      <title>On the Exploration of <fixed-case>E</fixed-case>nglish to <fixed-case>U</fixed-case>rdu Machine Translation</title>
      <author><first>Sadaf</first><last>Abdul Rauf</last></author>
      <author><first>Syeda</first><last>Abida</last></author>
      <author><first>Noor-e-</first><last>Hira</last></author>
      <author><first>Syeda</first><last>Zahra</last></author>
      <author><first>Dania</first><last>Parvez</last></author>
      <author><first>Javeria</first><last>Bashir</last></author>
      <author><first>Qurat-ul-ain</first><last>Majid</last></author>
      <pages>285–293</pages>
      <abstract>Machine Translation is the inevitable technology to reduce communication barriers in today’s world. It has made substantial progress in recent years and is being widely used in commercial as well as non-profit sectors. Such is only the case for European and other high resource languages. For English-Urdu language pair, the technology is in its infancy stage due to scarcity of resources. Present research is an important milestone in English-Urdu machine translation, as we present results for four major domains including Biomedical, Religious, Technological and General using Statistical and Neural Machine Translation. We performed series of experiments in attempts to optimize the performance of each system and also to study the impact of data sources on the systems. Finally, we established a comparison of the data sources and the effect of language model size on statistical machine translation performance.</abstract>
      <url hash="d45e0926">2020.sltu-1.40</url>
      <language>eng</language>
    </paper>
    <paper id="41">
      <title>Developing a <fixed-case>T</fixed-case>wi (Asante) Dictionary from <fixed-case>A</fixed-case>kan Interlinear Glossed Texts</title>
      <author><first>Dorothee</first><last>Beermann</last></author>
      <author><first>Lars</first><last>Hellan</last></author>
      <author><first>Pavel</first><last>Mihaylov</last></author>
      <author><first>Anna</first><last>Struck</last></author>
      <pages>294–297</pages>
      <abstract>Traditionally, a lexicographer identifies the lexical items to be added to a dictionary. Here we present a corpus-based approach to dictionary compilation and describe a procedure that derives a Twi dictionary from a TypeCraft corpus of Interlinear Glossed Texts. We first extracted a list of unique words. We excluded words belonging to different dialects of Akan (mostly Fante and Abron). We corrected misspellings and distinguished English loan words to be integrated in our dictionary from instances of code switching. Next to the dictionary itself, one other resource arising from our work is a lexicographical model for Akan which represents the lexical resource itself, and the extended morphological and word class inventories that provide information to be aggregated. We also represent external resources such as the corpus that serves as the source and word level audio files. The Twi dictionary consists at present of 1367 words; it will be available online and from an open mobile app.</abstract>
      <url hash="46414bb3">2020.sltu-1.41</url>
      <language>eng</language>
    </paper>
    <paper id="42">
      <title>Adapting Language Specific Components of Cross-Media Analysis Frameworks to Less-Resourced Languages: the Case of <fixed-case>A</fixed-case>mharic</title>
      <author><first>Yonas</first><last>Woldemariam</last></author>
      <author><first>Adam</first><last>Dahlgren</last></author>
      <pages>298–305</pages>
      <abstract>We present an ASR based pipeline for Amharic that orchestrates NLP components within a cross media analysis framework (CMAF). One of the major challenges that are inherently associated with CMAFs is effectively addressing multi-lingual issues. As a result, many languages remain under-resourced and fail to leverage out of available media analysis solutions. Although spoken natively by over 22 million people and there is an ever-increasing amount of Amharic multimedia content on the Web, querying them with simple text search is difficult. Searching for, especially audio/video content with simple key words, is even hard as they exist in their raw form. In this study, we introduce a spoken and textual content processing workflow into a CMAF for Amharic. We design an ASR-named entity recognition (NER) pipeline that includes three main components: ASR, a transliterator and NER. We explore various acoustic modeling techniques and develop an OpenNLP-based NER extractor along with a transliterator that interfaces between ASR and NER. The designed ASR-NER pipeline for Amharic promotes the multi-lingual support of CMAFs. Also, the state-of-the art design principles and techniques employed in this study shed light for other less-resourced languages, particularly the Semitic ones.</abstract>
      <url hash="d9c253ee">2020.sltu-1.42</url>
      <language>eng</language>
    </paper>
    <paper id="43">
      <title>Phonemic Transcription of Low-Resource Languages: To What Extent can Preprocessing be Automated?</title>
      <author><first>Guillaume</first><last>Wisniewski</last></author>
      <author><first>Séverine</first><last>Guillaume</last></author>
      <author><first>Alexis</first><last>Michaud</last></author>
      <pages>306–315</pages>
      <abstract>Automatic Speech Recognition for low-resource languages has been an active field of research for more than a decade. It holds promise for facilitating the urgent task of documenting the world’s dwindling linguistic diversity. Various methodological hurdles are encountered in the course of this exciting development, however. A well-identified difficulty is that data preprocessing is not at all trivial: data collected in classical fieldwork are usually tailored to the needs of the linguist who collects them, and there is baffling diversity in formats and annotation schema, even among fieldworkers who use the same software package (such as ELAN). The tests reported here (on Yongning Na and other languages from the Pangloss Collection, an open archive of endangered languages) explore some possibilities for automating the process of data preprocessing: assessing to what extent it is possible to bypass the involvement of language experts for menial tasks of data preparation for Natural Language Processing (NLP) purposes. What is at stake is the accessibility of language archive data for a range of NLP tasks and beyond.</abstract>
      <url hash="d7dc84be">2020.sltu-1.43</url>
      <language>eng</language>
    </paper>
    <paper id="44">
      <title>Manual Speech Synthesis Data Acquisition - From Script Design to Recording Speech</title>
      <author><first>Atli</first><last>Sigurgeirsson</last></author>
      <author><first>Gunnar</first><last>Örnólfsson</last></author>
      <author><first>Jón</first><last>Guðnason</last></author>
      <pages>316–320</pages>
      <abstract>Atli Þór Sigurgeirsson, atlithors@ru.is, Reykjavik University Gunnar Thor Örnólfsson, gunnarthor@hi.is, Árni Magnússon institute of Icelandic studies Dr. Jón Guðnason, jg@ru.is In this paper we present the work of collecting a large amount of high quality speech synthesis data for Icelandic. 8 speakers will be recorded for 20 hours each. A script design strategy is proposed and three scripts have been generated to maximize diphone coverage, varying in length. The largest reading script contains 14,400 prompts and includes 87.3% of all Icelandic diphones at least once and 81% of all Icelandic diphones at least twenty times. A recording client was developed to facilitate recording sessions. The client supports easily importing scripts and maintaining multiple collections in parallel. The recorded data can be downloaded straight from the client. Recording sessions are carried out in a professional studio under supervision and started October of 2019. As of writing, 58.7 hours of high quality speech data has been collected. The scripts, the recording software and the speech data will later be released under a CC-BY 4.0 license.</abstract>
      <url hash="0cac16a6">2020.sltu-1.44</url>
      <language>eng</language>
    </paper>
    <paper id="45">
      <title>Owóksape - An Online Language Learning Platform for <fixed-case>L</fixed-case>akota</title>
      <author><first>Jan</first><last>Ullrich</last></author>
      <author><first>Elliot</first><last>Thornton</last></author>
      <author><first>Peter</first><last>Vieira</last></author>
      <author><first>Logan</first><last>Swango</last></author>
      <author><first>Marek</first><last>Kupiec</last></author>
      <pages>321–329</pages>
      <abstract>This paper presents Owóksape, an online language learning platform for the under-resourced language Lakota. The Lakota language (Lakȟótiyapi) is a Siouan language native to the United States with fewer than 2000 fluent speakers. Owóksape was developed by The Language Conservancy to support revitalization efforts, including reaching younger generations and providing a tool to complement traditional teaching methods. This project grew out of various multimedia resources in order to combine their most effective aspects into a single, self-paced learning tool. The first section of this paper discusses the motivation for and background of Owóksape. Section two details the linguistic features and language documentation principles that form the backbone of the platform. Section three lays out the unique integration of cultural aspects of the Lakota people into the visual design of the application. Section four explains the pedagogical principles of Owóksape. Application features and exercise types are then discussed in detail with visual examples, followed by an overview of the software design, as well as the effort required to develop the platform. Finally, a description of future features and considerations is presented.</abstract>
      <url hash="26a7b211">2020.sltu-1.45</url>
      <language>eng</language>
    </paper>
    <paper id="46">
      <title>A Corpus of the <fixed-case>S</fixed-case>orani <fixed-case>K</fixed-case>urdish Folkloric Lyrics</title>
      <author><first>Sina</first><last>Ahmadi</last></author>
      <author><first>Hossein</first><last>Hassani</last></author>
      <author><first>Kamaladdin</first><last>Abedi</last></author>
      <pages>330–335</pages>
      <abstract>Kurdish poetry and prose narratives were historically transmitted orally and less in a written form. Being an essential medium of oral narration and literature, Kurdish lyrics have had a unique attribute in becoming a vital resource for different types of studies, including Digital Humanities, Computational Folkloristics and Computational Linguistics. As an initial study of its kind for the Kurdish language, this paper presents our efforts in transcribing and collecting Kurdish folk lyrics as a corpus that covers various Kurdish musical genres, in particular Beyt, Gorani, Bend, and Heyran. We believe that this corpus contributes to Kurdish language processing in several ways, such as compensation for the lack of a long history of written text by incorporating oral literature, presenting an unexplored realm in Kurdish language processing, and assisting the initiation of Kurdish computational folkloristics. Our corpus contains 49,582 tokens in the Sorani dialect of Kurdish. The corpus is publicly available in the Text Encoding Initiative (TEI) format for non-commercial use.</abstract>
      <url hash="0049280e">2020.sltu-1.46</url>
      <language>eng</language>
    </paper>
    <paper id="47">
      <title>Improving the Language Model for Low-Resource <fixed-case>ASR</fixed-case> with Online Text Corpora</title>
      <author><first>Nils</first><last>Hjortnaes</last></author>
      <author><first>Timofey</first><last>Arkhangelskiy</last></author>
      <author><first>Niko</first><last>Partanen</last></author>
      <author><first>Michael</first><last>Rießler</last></author>
      <author><first>Francis</first><last>Tyers</last></author>
      <pages>336–341</pages>
      <abstract>In this paper, we expand on previous work on automatic speech recognition in a low-resource scenario typical of data collected by field linguists. We train DeepSpeech models on 35 hours of dialectal Komi speech recordings and correct the output using language models constructed from various sources. Previous experiments showed that transfer learning using DeepSpeech can improve the accuracy of a speech recognizer for Komi, though the error rate remained very high. In this paper we present further experiments with language models created using KenLM from text materials available online. These are constructed from two corpora, one containing literary texts, one for social media content, and another combining the two. We then trained the model using each language model to explore the impact of the language model data source on the speech recognition model. Our results show significant improvements of over 25% in character error rate and nearly 20% in word error rate. This offers important methodological insight into how ASR results can be improved under low-resource conditions: transfer learning can be used to compensate the lack of training data in the target language, and online texts are a very useful resource when developing language models in this context.</abstract>
      <url hash="c27dfe91">2020.sltu-1.47</url>
      <language>eng</language>
    </paper>
    <paper id="48">
      <title>A Summary of the First Workshop on Language Technology for Language Documentation and Revitalization</title>
      <author><first>Graham</first><last>Neubig</last></author>
      <author><first>Shruti</first><last>Rijhwani</last></author>
      <author><first>Alexis</first><last>Palmer</last></author>
      <author><first>Jordan</first><last>MacKenzie</last></author>
      <author><first>Hilaria</first><last>Cruz</last></author>
      <author><first>Xinjian</first><last>Li</last></author>
      <author><first>Matthew</first><last>Lee</last></author>
      <author><first>Aditi</first><last>Chaudhary</last></author>
      <author><first>Luke</first><last>Gessler</last></author>
      <author><first>Steven</first><last>Abney</last></author>
      <author><first>Shirley Anugrah</first><last>Hayati</last></author>
      <author><first>Antonios</first><last>Anastasopoulos</last></author>
      <author><first>Olga</first><last>Zamaraeva</last></author>
      <author><first>Emily</first><last>Prud’hommeaux</last></author>
      <author><first>Jennette</first><last>Child</last></author>
      <author><first>Sara</first><last>Child</last></author>
      <author><first>Rebecca</first><last>Knowles</last></author>
      <author><first>Sarah</first><last>Moeller</last></author>
      <author><first>Jeffrey</first><last>Micher</last></author>
      <author><first>Yiyuan</first><last>Li</last></author>
      <author><first>Sydney</first><last>Zink</last></author>
      <author><first>Mengzhou</first><last>Xia</last></author>
      <author><first>Roshan S</first><last>Sharma</last></author>
      <author><first>Patrick</first><last>Littell</last></author>
      <pages>342–351</pages>
      <abstract>Despite recent advances in natural language processing and other language technology, the application of such technology to language documentation and conservation has been limited. In August 2019, a workshop was held at Carnegie Mellon University in Pittsburgh, PA, USA to attempt to bring together language community members, documentary linguists, and technologists to discuss how to bridge this gap and create prototypes of novel and practical language revitalization technologies. The workshop focused on developing technologies to aid language documentation and revitalization in four areas: 1) spoken language (speech transcription, phone to orthography decoding, text-to-speech and text-speech forced alignment), 2) dictionary extraction and management, 3) search tools for corpora, and 4) social media (language learning bots and social media analysis). This paper reports the results of this workshop, including issues discussed, and various conceived and implemented technologies for nine languages: Arapaho, Cayuga, Inuktitut, Irish Gaelic, Kidaw’ida, Kwak’wala, Ojibwe, San Juan Quiahije Chatino, and Seneca.</abstract>
      <url hash="e9cc23b9">2020.sltu-1.48</url>
      <language>eng</language>
    </paper>
    <paper id="49">
      <title>“A Passage to <fixed-case>I</fixed-case>ndia”: Pre-trained Word Embeddings for <fixed-case>I</fixed-case>ndian Languages</title>
      <author><first>Saurav</first><last>Kumar</last></author>
      <author><first>Saunack</first><last>Kumar</last></author>
      <author><first>Diptesh</first><last>Kanojia</last></author>
      <author><first>Pushpak</first><last>Bhattacharyya</last></author>
      <pages>352–357</pages>
      <abstract>Dense word vectors or ‘word embeddings’ which encode semantic properties of words, have now become integral to NLP tasks like Machine Translation (MT), Question Answering (QA), Word Sense Disambiguation (WSD), and Information Retrieval (IR). In this paper, we use various existing approaches to create multiple word embeddings for 14 Indian languages. We place these embeddings for all these languages, <i>viz.</i>, Assamese, Bengali, Gujarati, Hindi, Kannada, Konkani, Malayalam, Marathi, Nepali, Odiya, Punjabi, Sanskrit, Tamil, and Telugu in a single repository. Relatively newer approaches that emphasize catering to context (BERT, ELMo, <i>etc.</i>) have shown significant improvements, but require a large amount of resources to generate usable models. We release pre-trained embeddings generated using both contextual and non-contextual approaches. We also use MUSE and XLM to train cross-lingual embeddings for all pairs of the aforementioned languages. To show the efficacy of our embeddings, we evaluate our embedding models on XPOS, UPOS and NER tasks for all these languages. We release a total of 436 models using 8 different approaches. We hope they are useful for the resource-constrained Indian language NLP. The title of this paper refers to the famous novel “A Passage to India” by E.M. Forster, published initially in 1924.</abstract>
      <url hash="71204e25">2020.sltu-1.49</url>
      <language>eng</language>
    </paper>
    <paper id="50">
      <title>A Counselling Corpus in <fixed-case>C</fixed-case>antonese</title>
      <author><first>John</first><last>Lee</last></author>
      <author><first>Tianyuan</first><last>Cai</last></author>
      <author><first>Wenxiu</first><last>Xie</last></author>
      <author><first>Lam</first><last>Xing</last></author>
      <pages>358–361</pages>
      <abstract>Virtual agents are increasingly used for delivering health information in general, and mental health assistance in particular. This paper presents a corpus designed for training a virtual counsellor in Cantonese, a variety of Chinese. The corpus consists of a domain-independent subcorpus that supports small talk for rapport building with users, and a domain-specific subcorpus that provides material for a particular area of counselling. The former consists of ELIZA style responses, chitchat expressions, and a dataset of general dialog, all of which are reusable across counselling domains. The latter consists of example user inputs and appropriate chatbot replies relevant to the specific domain. In a case study, we created a chatbot with a domain-specific subcorpus that addressed 25 issues in test anxiety, with 436 inputs solicited from native speakers of Cantonese and 150 chatbot replies harvested from mental health websites. Preliminary evaluations show that Word Mover’s Distance achieved 56% accuracy in identifying the issue in user input, outperforming a number of baselines.</abstract>
      <url hash="c22f57ef">2020.sltu-1.50</url>
      <language>eng</language>
    </paper>
    <paper id="51">
      <title>Speech Transcription Challenges for Resource Constrained Indigenous Language <fixed-case>C</fixed-case>ree</title>
      <author><first>Vishwa</first><last>Gupta</last></author>
      <author><first>Gilles</first><last>Boulianne</last></author>
      <pages>362–367</pages>
      <abstract>Cree is one of the most spoken Indigenous languages in Canada. From a speech recognition perspective, it is a low-resource language, since very little data is available for either acoustic or language modeling. This has prevented development of speech technology that could help revitalize the language. We describe our experiments with available Cree data to improve automatic transcription both in speaker- independent and dependent scenarios. While it was difficult to get low speaker-independent word error rates with only six speakers, we were able to get low word and phoneme error rates in the speaker-dependent scenario. We compare our phoneme recognition with two state-of-the-art open-source phoneme recognition toolkits, which use end-to-end training and sequence-to-sequence modeling. Our phoneme error rate (8.7%) is significantly lower than that achieved by the best of these systems (15.1%). With these systems and varying amounts of transcribed and text data, we show that pre-training on other languages is important for speaker-independent recognition, and even small amounts of additional text-only documents are useful. These results can guide practical language documentation work, when deciding how much transcribed and text data is needed to achieve useful phoneme accuracies.</abstract>
      <url hash="5d9bcbea">2020.sltu-1.51</url>
      <language>eng</language>
    </paper>
    <paper id="52">
      <title><fixed-case>T</fixed-case>urkish Emotion Voice Database (<fixed-case>T</fixed-case>ur<fixed-case>EV</fixed-case>-<fixed-case>DB</fixed-case>)</title>
      <author><first>Salih Firat</first><last>Canpolat</last></author>
      <author><first>Zuhal</first><last>Ormanoğlu</last></author>
      <author><first>Deniz</first><last>Zeyrek</last></author>
      <pages>368–375</pages>
      <abstract>We introduce the Turkish Emotion-Voice Database (TurEV-DB) which involves a corpus of over 1700 tokens based on 82 words uttered by human subjects in four different emotions (<i>angry, calm, happy, sad</i>). Three machine learning experiments are run on the corpus data to classify the emotions using a convolutional neural network (CNN) model and a support vector machine (SVM) model. We report the performance of the machine learning models, and for evaluation, compare machine learning results with the judgements of humans.</abstract>
      <url hash="108219be">2020.sltu-1.52</url>
      <language>eng</language>
    </paper>
  </volume>
</collection><|MERGE_RESOLUTION|>--- conflicted
+++ resolved
@@ -88,11 +88,7 @@
       <language>eng</language>
     </paper>
     <paper id="8">
-<<<<<<< HEAD
-      <title>Neural Text-to-Speech Synthesis for an Under-Resourced Language in a Diglossic Environment: the Case of Gascon <fixed-case>O</fixed-case>ccitan</title>
-=======
       <title>Neural Text-to-Speech Synthesis for an Under-Resourced Language in a Diglossic Environment: the Case of <fixed-case>G</fixed-case>ascon <fixed-case>O</fixed-case>ccitan</title>
->>>>>>> c2f58550
       <author><first>Ander</first><last>Corral</last></author>
       <author><first>Igor</first><last>Leturia</last></author>
       <author><first>Aure</first><last>Séguier</last></author>
@@ -195,11 +191,7 @@
       <language>eng</language>
     </paper>
     <paper id="18">
-<<<<<<< HEAD
-      <title>Cross-Lingual Machine Speech Chain for <fixed-case>J</fixed-case>avanese, <fixed-case>S</fixed-case>undanese, <fixed-case>B</fixed-case>alinese, and Bataks Speech Recognition and Synthesis</title>
-=======
       <title>Cross-Lingual Machine Speech Chain for <fixed-case>J</fixed-case>avanese, <fixed-case>S</fixed-case>undanese, <fixed-case>B</fixed-case>alinese, and <fixed-case>B</fixed-case>ataks Speech Recognition and Synthesis</title>
->>>>>>> c2f58550
       <author><first>Sashi</first><last>Novitasari</last></author>
       <author><first>Andros</first><last>Tjandra</last></author>
       <author><first>Sakriani</first><last>Sakti</last></author>
@@ -438,7 +430,7 @@
       <language>eng</language>
     </paper>
     <paper id="41">
-      <title>Developing a <fixed-case>T</fixed-case>wi (Asante) Dictionary from <fixed-case>A</fixed-case>kan Interlinear Glossed Texts</title>
+      <title>Developing a Twi (Asante) Dictionary from <fixed-case>A</fixed-case>kan Interlinear Glossed Texts</title>
       <author><first>Dorothee</first><last>Beermann</last></author>
       <author><first>Lars</first><last>Hellan</last></author>
       <author><first>Pavel</first><last>Mihaylov</last></author>
