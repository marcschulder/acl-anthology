<?xml version='1.0' encoding='UTF-8'?>
<collection id="W90">
  <volume id="1">
    <meta>
      <booktitle>Proceedings of the Fifth International Workshop on Natural Language Generation</booktitle>
    </meta>
    <frontmatter>
      <url hash="1d2f3104">W90-0100</url>
    </frontmatter>
    <paper id="1">
      <title>Using <fixed-case>T</fixed-case>ree <fixed-case>A</fixed-case>djoining <fixed-case>G</fixed-case>rammars Systemic Framework in the</title>
      <author><first>Kathleen F.</first><last>McCoy</last></author>
      <author><first>K.</first><last>Vijay-Shanker</last></author>
      <author><first>Gijoo</first><last>Yang</last></author>
      <url hash="1b8404cd">W90-0101</url>
    </paper>
    <paper id="2">
      <title>Generation and Synchronous <fixed-case>T</fixed-case>ree-<fixed-case>A</fixed-case>djoining <fixed-case>G</fixed-case>rammars</title>
      <author><first>Stuart M.</first><last>Shieber</last></author>
      <author><first>Yves</first><last>Schabes</last></author>
      <url hash="4fab4dfb">W90-0102</url>
    </paper>
    <paper id="3">
      <title>A Connectionist Treatment of Grammar for Generation: Relying on Emergents</title>
      <author><first>Nigel</first><last>Ward</last></author>
      <url hash="69be1603">W90-0103</url>
    </paper>
    <paper id="4">
      <title>A New Model for Lexical Choice for Open-Class Words</title>
      <author><first>Ehud</first><last>Reiter</last></author>
      <url hash="b20f14bb">W90-0104</url>
    </paper>
    <paper id="5">
      <title>A collocational based approach to salience-sensitive lexical selection</title>
      <author><first>Leo</first><last>Wanner</last></author>
      <author><first>John A.</first><last>Bateman</last></author>
      <url hash="1e59d5a7">W90-0105</url>
    </paper>
    <paper id="6">
      <title>Natural Discourse Hypothesis Engine</title>
      <author><first>Susanna</first><last>Cumming</last></author>
      <url hash="c4983603">W90-0106</url>
    </paper>
    <paper id="7">
      <title>Using Bidirectional Semantic Rules for Generation</title>
      <author><first>Jim</first><last>Barnett</last></author>
      <author><first>Inderjeet</first><last>Mani</last></author>
      <url hash="a9cdf63d">W90-0107</url>
    </paper>
    <paper id="8">
      <title>Upper Modeling: organizing knowledge for natural language processing</title>
      <author><first>John A.</first><last>Bateman</last></author>
      <url hash="efbb3f22">W90-0108</url>
    </paper>
    <paper id="9">
      <title>Abstract Linguistic Resources for Text Planning</title>
      <author><first>Marie W.</first><last>Meteer</last></author>
      <url hash="5cddb9a2">W90-0109</url>
    </paper>
    <paper id="10">
      <title>Using Discourse Focus, Temporal Focus, and Spatial Focus to Generate Multisentential Text</title>
      <author><first>Mark T.</first><last>Maybury</last></author>
      <url hash="d09e4169">W90-0110</url>
    </paper>
    <paper id="11">
      <title><fixed-case>S</fixed-case>election: Salience, Relevance and the Coupling between Domain-Level Tasks and Text Planning</title>
      <author><first>T.</first><last>Pattabhiraman</last></author>
      <author><first>Nick</first><last>Cercone</last></author>
      <url hash="de18e07e">W90-0111</url>
    </paper>
    <paper id="12">
      <title>Domain Communication Knowledge</title>
      <author><first>Owen</first><last>Rambow</last></author>
      <url hash="12983725">W90-0112</url>
    </paper>
    <paper id="13">
      <title>An Object Oriented Approach to Content Planning for Text Generation</title>
      <author><first>Ursula</first><last>Wolz</last></author>
      <url hash="d921bba1">W90-0113</url>
    </paper>
    <paper id="14">
      <title>The Role of Underlying Structure in Text Generation</title>
      <author><first>Robert Alan</first><last>Granville</last></author>
      <url hash="6abbd05d">W90-0114</url>
    </paper>
    <paper id="15">
      <title>The Basic Block Model of Extended Explanations</title>
      <author><first>David J.</first><last>Mooney</last></author>
      <author><first>Sandra</first><last>Carberry</last></author>
      <author><first>Kathleen F.</first><last>McCoy</last></author>
      <url hash="b693cc62">W90-0115</url>
    </paper>
    <paper id="16">
      <title>The Local Organization of Text</title>
      <author><first>Penelope</first><last>Sibun</last></author>
      <url hash="985f8e52">W90-0116</url>
    </paper>
    <paper id="17">
      <title>Parsimonious and Profligate Approaches to the Question of Discourse Structure Relations</title>
      <author><first>Eduard H.</first><last>Hovy</last></author>
      <url hash="6440c62f">W90-0117</url>
    </paper>
    <paper id="18">
      <title>Reassessing Rhetorical Abstractions and Planning Mechanisms</title>
      <author><first>Daniel D.</first><last>Suthers</last></author>
      <url hash="72a6cd2b">W90-0118</url>
    </paper>
    <paper id="19">
      <title>Resolving Plan Ambiguity for Response Generation</title>
      <author><first>Peter</first><last>van Beek</last></author>
      <author><first>Robin</first><last>Cohen</last></author>
      <url hash="9ad9a8fe">W90-0119</url>
    </paper>
    <paper id="20">
      <title>Speaker Attitudes in Text Planning</title>
      <author><first>Christine</first><last>Defrise</last></author>
      <author><first>Sergei</first><last>Nirenburg</last></author>
      <url hash="6c94082c">W90-0120</url>
    </paper>
    <paper id="21">
      <title>Generating Peripheral Rhetorical Devices by Consulting a User Model</title>
      <author><first>Ingrid</first><last>Zukerman</last></author>
      <url hash="8cd9a6bf">W90-0121</url>
    </paper>
    <paper id="22">
      <title>The Computer Generation of Speech with Discoursally and Semantically Motivated Intonation</title>
      <author><first>Robin P.</first><last>Fawcett</last></author>
      <url hash="88511ee4">W90-0122</url>
    </paper>
    <paper id="23">
      <title>Relational-Grammar-Based Generation in the <fixed-case>JETS</fixed-case> <fixed-case>J</fixed-case>apanese-<fixed-case>E</fixed-case>nglish Machine Translation System</title>
      <author><first>David E.</first><last>Johnson</last></author>
      <author><first>Hideo</first><last>Watanabe</last></author>
      <url hash="6a9a21ce">W90-0123</url>
    </paper>
    <paper id="24">
      <title>Real-Time Generation from Systemic Grammars</title>
      <author><first>Terry</first><last>Patten</last></author>
      <author><first>Daniel S.</first><last>Stoops</last></author>
      <url hash="28797029">W90-0124</url>
    </paper>
    <paper id="25">
      <title>Narrated Animation: A Case for Generation</title>
      <author><first>Norman</first><last>Badler</last></author>
      <author><first>Mark</first><last>Steedman</last></author>
      <author><first>Bonnie Lynn</first><last>Webber</last></author>
      <url hash="3c3a99a6">W90-0125</url>
    </paper>
  </volume>
  <volume id="2">
    <meta>
      <booktitle>Proceedings of the First International Workshop on Tree Adjoining Grammar and Related Frameworks (<fixed-case>TAG</fixed-case>+1)</booktitle>
      <url hash="72bce822">W90-02</url>
      <editor><first>Karin</first><last>Harbusch</last></editor>
      <editor><first>Wolfgang</first><last>Wahlster</last></editor>
      <publisher>Internationales Begegnungs- und Forschungszentrum für Informatik (IBFI)</publisher>
      <address>Schloß Dagstuhl</address>
      <month>August</month>
      <year>1990</year>
    </meta>
    <frontmatter>
      <url hash="d94b004d">W90-0200</url>
    </frontmatter>
    <paper id="1">
      <title>Formal properties of Synchronous <fixed-case>T</fixed-case>ree-<fixed-case>A</fixed-case>djoining <fixed-case>G</fixed-case>rammars</title>
      <author><first>Stuart</first><last>Shieber</last></author>
      <pages>6–7</pages>
      <url hash="e459293d">W90-0201</url>
    </paper>
    <paper id="2">
      <title><fixed-case>TAG</fixed-case>s with Unification</title>
      <author><first>Bela</first><last>Buschauer</last></author>
      <author><first>Peter</first><last>Poller</last></author>
      <author><first>Anne</first><last>Schauder</last></author>
      <author><first>Karin</first><last>Harbusch</last></author>
      <pages>7–8</pages>
      <url hash="cc6d8878">W90-0202</url>
    </paper>
    <paper id="3">
      <title>Metarules in <fixed-case>T</fixed-case>ree <fixed-case>A</fixed-case>djoining <fixed-case>G</fixed-case>rammars</title>
      <author><first>Tilman</first><last>Becker</last></author>
      <pages>8</pages>
      <url hash="198dec6e">W90-0203</url>
    </paper>
    <paper id="4">
      <title>Multicomponent <fixed-case>T</fixed-case>ree <fixed-case>A</fixed-case>djoining <fixed-case>G</fixed-case>rammars</title>
      <author><first>David</first><last>Weir</last></author>
      <pages>9</pages>
      <url hash="be26b8b2">W90-0204</url>
    </paper>
    <paper id="5">
      <title>Embedded Pushdown Automata</title>
      <author><first>K.</first><last>Vijay-Shanker</last></author>
      <pages>10</pages>
      <url hash="df67ac07">W90-0205</url>
    </paper>
    <paper id="6">
      <title><fixed-case>TAG</fixed-case>s by interpreting Context Free Tree Languages</title>
      <author><first>Yonggang</first><last>Guan</last></author>
      <author><first>Günter</first><last>Hotz</last></author>
      <pages>10</pages>
      <url hash="df67ac07">W90-0206</url>
    </paper>
    <paper id="7">
<<<<<<< HEAD
      <title>The systematic construction of Early Parsers: Application to the production of an <tex-math><fixed-case>O</fixed-case>(n^6)</tex-math> Earley Parser for <fixed-case>T</fixed-case>ree <fixed-case>A</fixed-case>djoining <fixed-case>G</fixed-case>rammars</title>
=======
      <title>The systematic construction of <fixed-case>E</fixed-case>arley Parsers: Application to the production of an <tex-math>O(n^6)</tex-math> <fixed-case>E</fixed-case>arley Parser for <fixed-case>T</fixed-case>ree <fixed-case>A</fixed-case>djoining <fixed-case>G</fixed-case>rammars</title>
>>>>>>> c2f58550
      <author><first>Bernard</first><last>Lang</last></author>
      <pages>11</pages>
      <url hash="0825330b">W90-0207</url>
    </paper>
    <paper id="8">
      <title>The valid prefix property and parsing <fixed-case>T</fixed-case>ree <fixed-case>A</fixed-case>djoining <fixed-case>G</fixed-case>rammars</title>
      <author><first>Yves</first><last>Schabes</last></author>
      <pages>11–12</pages>
      <url hash="cf4e7869">W90-0208</url>
    </paper>
    <paper id="9">
      <title>Parallel <fixed-case>TAG</fixed-case> Parsing on the Connection Machine</title>
      <author><first>Michael</first><last>Palis</last></author>
      <author><first>David</first><last>Wei</last></author>
      <pages>12–13</pages>
      <url hash="823bbdac">W90-0209</url>
    </paper>
    <paper id="10">
      <title><fixed-case>T</fixed-case>ree <fixed-case>A</fixed-case>djoining <fixed-case>G</fixed-case>rammar, Segment Grammar and Incremental Sentence Generation</title>
      <author><first>Gerard</first><last>Kempen</last></author>
      <author><first>Koenraad</first><last>DeSmedt</last></author>
      <pages>13–14</pages>
      <url hash="a759dbb6">W90-0210</url>
    </paper>
    <paper id="11">
      <title>Incremental Natural Language Generation with <fixed-case>TAG</fixed-case>s in the <fixed-case>WIP</fixed-case> project</title>
      <author><first>Wolfgang</first><last>Finkler</last></author>
      <pages>14–15</pages>
      <url hash="89710c85">W90-0211</url>
    </paper>
    <paper id="12">
      <title>Implications of <fixed-case>T</fixed-case>ree <fixed-case>A</fixed-case>djoining <fixed-case>G</fixed-case>rammar for Natural Language Generation</title>
      <author id="david-d-mcdonald"><first>David</first><last>McDonald</last></author>
      <author><first>Mary</first><last>Meteer</last></author>
      <pages>15–16</pages>
      <url hash="6dc56276">W90-0212</url>
    </paper>
    <paper id="13">
      <title>Features in a Lexicalized <fixed-case>TAG</fixed-case> for <fixed-case>E</fixed-case>nglish</title>
      <author><first>Sharon</first><last>Cote</last></author>
      <pages>16</pages>
      <url hash="55dee935">W90-0213</url>
    </paper>
    <paper id="14">
      <title>A <fixed-case>TAG</fixed-case> analysis of the Third construction in <fixed-case>G</fixed-case>erman</title>
      <author><first>Anthony</first><last>Kroch</last></author>
      <author><first>Beatrice</first><last>Santorini</last></author>
      <author><first>Aravind</first><last>Joshi</last></author>
      <pages>16–17</pages>
      <url hash="2489ef5f">W90-0214</url>
    </paper>
    <paper id="15">
      <title><fixed-case>F</fixed-case>rench and english determiners: Interaction of morphology, syntax and semantics in <fixed-case>L</fixed-case>exicalized <fixed-case>T</fixed-case>ree <fixed-case>A</fixed-case>djoining <fixed-case>G</fixed-case>rammars</title>
      <author><first>Anne</first><last>Abeillé</last></author>
      <pages>17–20</pages>
      <url hash="c19e4a25">W90-0215</url>
    </paper>
    <paper id="16">
      <title><fixed-case>J</fixed-case>apanese <fixed-case>T</fixed-case>ree <fixed-case>A</fixed-case>djoining <fixed-case>G</fixed-case>rammar and its Application to On-Line Help System <fixed-case>N</fixed-case>eo<fixed-case>A</fixed-case>ssist</title>
      <author><first>Kuniaki</first><last>Uehara</last></author>
      <pages>20–21</pages>
      <url hash="3ddf3208">W90-0216</url>
    </paper>
    <paper id="17">
      <title>Coordination in <fixed-case>TAG</fixed-case> in the manner of <fixed-case>CCG</fixed-case> (Combinatory Category Grammars): Fixed vs. Flexible Phrase Structure</title>
      <author><first>Aravind</first><last>Joshi</last></author>
      <pages>21</pages>
      <url hash="7c28c07f">W90-0217</url>
    </paper>
  </volume>
</collection><|MERGE_RESOLUTION|>--- conflicted
+++ resolved
@@ -202,11 +202,7 @@
       <url hash="df67ac07">W90-0206</url>
     </paper>
     <paper id="7">
-<<<<<<< HEAD
-      <title>The systematic construction of Early Parsers: Application to the production of an <tex-math><fixed-case>O</fixed-case>(n^6)</tex-math> Earley Parser for <fixed-case>T</fixed-case>ree <fixed-case>A</fixed-case>djoining <fixed-case>G</fixed-case>rammars</title>
-=======
       <title>The systematic construction of <fixed-case>E</fixed-case>arley Parsers: Application to the production of an <tex-math>O(n^6)</tex-math> <fixed-case>E</fixed-case>arley Parser for <fixed-case>T</fixed-case>ree <fixed-case>A</fixed-case>djoining <fixed-case>G</fixed-case>rammars</title>
->>>>>>> c2f58550
       <author><first>Bernard</first><last>Lang</last></author>
       <pages>11</pages>
       <url hash="0825330b">W90-0207</url>
