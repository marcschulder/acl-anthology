<?xml version='1.0' encoding='UTF-8'?>
<collection id="P99">
  <volume id="1">
    <meta>
      <booktitle>Proceedings of the 37th Annual Meeting of the Association for Computational Linguistics</booktitle>
      <publisher>Association for Computational Linguistics</publisher>
      <address>College Park, Maryland, USA</address>
      <month>June</month>
      <year>1999</year>
    </meta>
    <frontmatter>
      <url hash="2f5386a5">P99-1000</url>
    </frontmatter>
    <paper id="1">
      <title>Untangling Text Data Mining</title>
      <author><first>Marti A.</first><last>Hearst</last></author>
      <doi>10.3115/1034678.1034679</doi>
      <pages>3–10</pages>
      <url hash="75afe883">P99-1001</url>
    </paper>
    <paper id="2">
      <title>Automatic Speech Recognition and Its Application to Information Extraction</title>
      <author><first>Sadaoki</first><last>Furui</last></author>
      <doi>10.3115/1034678.1034680</doi>
      <pages>11–20</pages>
      <url hash="b8121b7b">P99-1002</url>
    </paper>
    <paper id="3">
      <title>The Lexical Component of Natural Language Processing</title>
      <author><first>George A.</first><last>Miller</last></author>
      <doi>10.3115/1034678.1034681</doi>
      <pages>21–21</pages>
      <url hash="600e34ef">P99-1003</url>
    </paper>
    <paper id="4">
      <title>Measures of Distributional Similarity</title>
      <author><first>Lillian</first><last>Lee</last></author>
      <doi>10.3115/1034678.1034693</doi>
      <pages>25–32</pages>
      <url hash="00a13277">P99-1004</url>
    </paper>
    <paper id="5">
      <title>Distributional Similarity Models: Clustering vs. Nearest Neighbors</title>
      <author><first>Lillian</first><last>Lee</last></author>
      <doi>10.3115/1034678.1034694</doi>
      <pages>33–40</pages>
      <url hash="6a7a536f">P99-1005</url>
    </paper>
    <paper id="6">
      <title>Discourse Relations: A Structural and Presuppositional Account Using Lexicalised <fixed-case>TAG</fixed-case></title>
      <author><first>Bonnie</first><last>Webber</last></author>
      <author><first>Alistair</first><last>Knott</last></author>
      <author><first>Matthew</first><last>Stone</last></author>
      <author><first>Aravind</first><last>Joshi</last></author>
      <doi>10.3115/1034678.1034695</doi>
      <pages>41–48</pages>
      <url hash="9f5e25d0">P99-1006</url>
    </paper>
    <paper id="7">
      <title>Unifying Parallels</title>
      <author><first>Claire</first><last>Gardent</last></author>
      <doi>10.3115/1034678.1034696</doi>
      <pages>49–56</pages>
      <url hash="2554a2a7">P99-1007</url>
    </paper>
    <paper id="8">
      <title>Finding Parts in Very Large Corpora</title>
      <author><first>Matthew</first><last>Berland</last></author>
      <author><first>Eugene</first><last>Charniak</last></author>
      <doi>10.3115/1034678.1034697</doi>
      <pages>57–64</pages>
      <url hash="e5d36c2d">P99-1008</url>
    </paper>
    <paper id="9">
      <title>Man vs. Machine: A Case Study in Base Noun Phrase Learning</title>
      <author><first>Eric</first><last>Brill</last></author>
      <author><first>Grace</first><last>Ngai</last></author>
      <doi>10.3115/1034678.1034698</doi>
      <pages>65–72</pages>
      <url hash="c013d227">P99-1009</url>
    </paper>
    <paper id="10">
      <title>Supervised Grammar Induction using Training Data with Limited Constituent Information</title>
      <author><first>Rebecca</first><last>Hwa</last></author>
      <doi>10.3115/1034678.1034699</doi>
      <pages>73–79</pages>
      <url hash="15ad4b10">P99-1010</url>
    </paper>
    <paper id="11">
      <title>A Meta-Level Grammar: Redefining Synchronous <fixed-case>TAG</fixed-case> for Translation and Paraphrase</title>
      <author><first>Mark</first><last>Dras</last></author>
      <doi>10.3115/1034678.1034700</doi>
      <pages>80–87</pages>
      <url hash="b58fdc08">P99-1011</url>
    </paper>
    <paper id="12">
      <title>Preserving Semantic Dependencies in Synchronous <fixed-case>T</fixed-case>ree <fixed-case>A</fixed-case>djoining <fixed-case>G</fixed-case>rammar</title>
      <author><first>William</first><last>Schuler</last></author>
      <doi>10.3115/1034678.1034701</doi>
      <pages>88–95</pages>
      <url hash="7e24307e">P99-1012</url>
    </paper>
    <paper id="13">
      <title>Compositional Semantics for Linguistic Formalisms</title>
      <author><first>Shuly</first><last>Wintner</last></author>
      <doi>10.3115/1034678.1034702</doi>
      <pages>96–103</pages>
      <url hash="cd886d4f">P99-1013</url>
    </paper>
    <paper id="14">
      <title>Inducing a Semantically Annotated Lexicon via <fixed-case>EM</fixed-case>-Based Clustering</title>
      <author><first>Mats</first><last>Rooth</last></author>
      <author><first>Stefan</first><last>Riezler</last></author>
      <author><first>Detlef</first><last>Prescher</last></author>
      <author><first>Glenn</first><last>Carroll</last></author>
      <author><first>Franz</first><last>Beil</last></author>
      <doi>10.3115/1034678.1034703</doi>
      <pages>104–111</pages>
      <url hash="43a58461">P99-1014</url>
    </paper>
    <paper id="15">
      <title>Corpus-Based Linguistic Indicators for Aspectual Classification</title>
      <author><first>Eric V.</first><last>Siegel</last></author>
      <doi>10.3115/1034678.1034704</doi>
      <pages>112–119</pages>
      <url hash="eb5dcf3d">P99-1015</url>
    </paper>
    <paper id="16">
      <title>Automatic construction of a hypernym-labeled noun hierarchy from text</title>
      <author><first>Sharon A.</first><last>Caraballo</last></author>
      <doi>10.3115/1034678.1034705</doi>
      <pages>120–126</pages>
      <url hash="19005452">P99-1016</url>
    </paper>
    <paper id="17">
      <title>Using aggregation for selecting content when generating referring expressions</title>
      <author><first>John A.</first><last>Bateman</last></author>
      <doi>10.3115/1034678.1034706</doi>
      <pages>127–134</pages>
      <url hash="18e27e6d">P99-1017</url>
    </paper>
    <paper id="18">
      <title>Ordering Among Premodifiers</title>
      <author><first>James</first><last>Shaw</last></author>
      <author><first>Vasileios</first><last>Hatzivassiloglou</last></author>
      <doi>10.3115/1034678.1034707</doi>
      <pages>135–143</pages>
      <url hash="0d394782">P99-1018</url>
    </paper>
    <paper id="19">
      <title>Bilingual <fixed-case>H</fixed-case>ebrew-<fixed-case>E</fixed-case>nglish Generation of Possessives and Partitives: Raising the Input Abstraction Level</title>
      <author><first>Yael Dahan</first><last>Netzer</last></author>
      <author><first>Michael</first><last>Elhadad</last></author>
      <doi>10.3115/1034678.1034708</doi>
      <pages>144–151</pages>
      <url hash="c85fc7c2">P99-1019</url>
    </paper>
    <paper id="20">
      <title>A Method for Word Sense Disambiguation of Unrestricted Text</title>
      <author><first>Rada</first><last>Mihalcea</last></author>
      <author><first>Dan I.</first><last>Moldovan</last></author>
      <doi>10.3115/1034678.1034709</doi>
      <pages>152–158</pages>
      <url hash="f6fe8aee">P99-1020</url>
    </paper>
    <paper id="21">
      <title>A Knowledge-free Method for Capitalized Word Disambiguation</title>
      <author><first>Andrei</first><last>Mikheev</last></author>
      <doi>10.3115/1034678.1034710</doi>
      <pages>159–166</pages>
      <url hash="5ce111c6">P99-1021</url>
    </paper>
    <paper id="22">
      <title>Dynamic Nonlocal Language Modeling via Hierarchical Topic-Based Adaptation</title>
      <author><first>Radu</first><last>Florian</last></author>
      <author><first>David</first><last>Yarowsky</last></author>
      <doi>10.3115/1034678.1034711</doi>
      <pages>167–174</pages>
      <url hash="63f1d507">P99-1022</url>
    </paper>
    <paper id="23">
      <title>A Second-Order Hidden <fixed-case>M</fixed-case>arkov Model for Part-of-Speech Tagging</title>
      <author><first>Scott M.</first><last>Thede</last></author>
      <author><first>Mary P.</first><last>Harper</last></author>
      <doi>10.3115/1034678.1034712</doi>
      <pages>175–182</pages>
      <url hash="bf450bbd">P99-1023</url>
    </paper>
    <paper id="24">
      <title>The <fixed-case>C</fixed-case>ommand<fixed-case>T</fixed-case>alk Spoken Dialogue System</title>
      <author><first>Amanda</first><last>Stent</last></author>
      <author><first>John</first><last>Dowding</last></author>
      <author><first>Jean Mark</first><last>Gawron</last></author>
      <author><first>Elizabeth Owen</first><last>Bratt</last></author>
      <author><first>Robert</first><last>Moore</last></author>
      <doi>10.3115/1034678.1034713</doi>
      <pages>183–190</pages>
      <url hash="0d190a03">P99-1024</url>
    </paper>
    <paper id="25">
      <title>Construct Algebra: Analytical Dialog Management</title>
      <author><first>Alicia</first><last>Abella</last></author>
      <author><first>Allen L.</first><last>Gorin</last></author>
      <doi>10.3115/1034678.1034714</doi>
      <pages>191–199</pages>
      <url hash="b9a1d251">P99-1025</url>
    </paper>
    <paper id="26">
      <title>Understanding Unsegmented User Utterances in Real-Time Spoken Dialogue Systems</title>
      <author><first>Mikio</first><last>Nakano</last></author>
      <author><first>Noboru</first><last>Miyazaki</last></author>
      <author><first>Jun-ichi</first><last>Hirasawa</last></author>
      <author><first>Kohji</first><last>Dohsaka</last></author>
      <author><first>Takeshi</first><last>Kawabata</last></author>
      <doi>10.3115/1034678.1034715</doi>
      <pages>200–207</pages>
      <url hash="25766711">P99-1026</url>
    </paper>
    <paper id="27">
      <title>Should we Translate the Documents or the Queries in Cross-language Information Retrieval?</title>
      <author><first>J. Scott</first><last>McCarley</last></author>
      <doi>10.3115/1034678.1034716</doi>
      <pages>208–214</pages>
      <url hash="88ad58b0">P99-1027</url>
    </paper>
    <paper id="28">
      <title>Resolving Translation Ambiguity and Target Polysemy in Cross-Language Information Retrieval</title>
      <author><first>Hsin-Hsi</first><last>Chen</last></author>
      <author><first>Guo-Wei</first><last>Bian</last></author>
      <author><first>Wen-Cheng</first><last>Lin</last></author>
      <doi>10.3115/1034678.1034717</doi>
      <pages>215–222</pages>
      <url hash="b8120065">P99-1028</url>
    </paper>
    <paper id="29">
      <title>Using Mutual Information to Resolve Query Translation Ambiguities and Query Term Weighting</title>
      <author><first>Myung-Gil</first><last>Jang</last></author>
      <author><first>Sung Hyon</first><last>Myaeng</last></author>
      <author><first>Se Young</first><last>Park</last></author>
      <doi>10.3115/1034678.1034718</doi>
      <pages>223–229</pages>
      <url hash="47d33a19">P99-1029</url>
    </paper>
    <paper id="30">
      <title>Analysis System of Speech Acts and Discourse Structures Using Maximum Entropy Model</title>
      <author><first>Won Seug</first><last>Choi</last></author>
      <author><first>Jeong-Mi</first><last>Cho</last></author>
      <author><first>Jungyun</first><last>Seo</last></author>
      <doi>10.3115/1034678.1034719</doi>
      <pages>230–237</pages>
      <url hash="a781d258">P99-1030</url>
    </paper>
    <paper id="31">
      <title>Measuring Conformity to Discourse Routines in Decision-Making Interactions</title>
      <author><first>Sherri L.</first><last>Condon</last></author>
      <author><first>Claude G.</first><last>Cech</last></author>
      <author><first>William R.</first><last>Edwards</last></author>
      <doi>10.3115/1034678.1034720</doi>
      <pages>238–245</pages>
      <url hash="17a5d78c">P99-1031</url>
    </paper>
    <paper id="32">
      <title>Development and Use of a Gold-Standard Data Set for Subjectivity Classifications</title>
      <author><first>Janyce M.</first><last>Wiebe</last></author>
      <author><first>Rebecca F.</first><last>Bruce</last></author>
      <author><first>Thomas P.</first><last>O’Hara</last></author>
      <doi>10.3115/1034678.1034721</doi>
      <pages>246–253</pages>
      <url hash="868bc470">P99-1032</url>
    </paper>
    <paper id="33">
      <title>Dependency Parsing with an Extended Finite State Approach</title>
      <author><first>Kemal</first><last>Oflazer</last></author>
      <doi>10.3115/1034678.1034722</doi>
      <pages>254–260</pages>
      <url hash="c691e88e">P99-1033</url>
    </paper>
    <paper id="34">
      <title>A Unification-based Approach to Morpho-syntactic Parsing of Agglutinative and Other (Highly) Inflectional Languages</title>
      <author><first>Gabor</first><last>Proszeky</last></author>
      <author><first>Balazs</first><last>Kis</last></author>
      <doi>10.3115/1034678.1034723</doi>
      <pages>261–268</pages>
      <url hash="ba7da2ae">P99-1034</url>
    </paper>
    <paper id="35">
      <title>Inside-Outside Estimation of a Lexicalized <fixed-case>PCFG</fixed-case> for <fixed-case>G</fixed-case>erman</title>
      <author><first>Franz</first><last>Beil</last></author>
      <author><first>Glenn</first><last>Carroll</last></author>
      <author><first>Detlef</first><last>Prescher</last></author>
      <author><first>Stefan</first><last>Riezler</last></author>
      <author><first>Mats</first><last>Rooth</last></author>
      <doi>10.3115/1034678.1034724</doi>
      <pages>269–276</pages>
      <url hash="5d4426d8">P99-1035</url>
    </paper>
    <paper id="36">
      <title>A Part of Speech Estimation Method for <fixed-case>J</fixed-case>apanese Unknown Words using a Statistical Model of Morphology and Context</title>
      <author><first>Masaaki</first><last>Nagata</last></author>
      <doi>10.3115/1034678.1034725</doi>
      <pages>277–284</pages>
      <url hash="79b2196f">P99-1036</url>
    </paper>
    <paper id="37">
      <title>Memory-Based Morphological Analysis</title>
      <author><first>Antal</first><last>van den Bosch</last></author>
      <author><first>Walter</first><last>Daelemans</last></author>
      <doi>10.3115/1034678.1034726</doi>
      <pages>285–292</pages>
      <url hash="75adcfe5">P99-1037</url>
    </paper>
    <paper id="38">
      <title>Two Accounts of Scope Availability and Semantic Underspecification</title>
      <author><first>Alistair</first><last>Willis</last></author>
      <author><first>Suresh</first><last>Manandhar</last></author>
      <doi>10.3115/1034678.1034727</doi>
      <pages>293–300</pages>
      <url hash="846f9c2b">P99-1038</url>
    </paper>
    <paper id="39">
      <title>Alternating Quantifier Scope in <fixed-case>CCG</fixed-case></title>
      <author><first>Mark</first><last>Steedman</last></author>
      <doi>10.3115/1034678.1034728</doi>
      <pages>301–308</pages>
      <url hash="7bb4cc7f">P99-1039</url>
    </paper>
    <paper id="40">
      <title>Automatic Detection of Poor Speech Recognition at the Dialogue Level</title>
      <author><first>Diane J.</first><last>Litman</last></author>
      <author><first>Marilyn A.</first><last>Walker</last></author>
      <author><first>Michael S.</first><last>Kearns</last></author>
      <doi>10.3115/1034678.1034729</doi>
      <pages>309–316</pages>
      <url hash="a54676db">P99-1040</url>
    </paper>
    <paper id="41">
      <title>Automatic Identification of Non-compositional Phrases</title>
      <author><first>Dekang</first><last>Lin</last></author>
      <doi>10.3115/1034678.1034730</doi>
      <pages>317–324</pages>
      <url hash="982d685d">P99-1041</url>
    </paper>
    <paper id="42">
      <title>Deep Read: A Reading Comprehension System</title>
      <author><first>Lynette</first><last>Hirschman</last></author>
      <author><first>Marc</first><last>Light</last></author>
      <author><first>Eric</first><last>Breck</last></author>
      <author><first>John D.</first><last>Burger</last></author>
      <doi>10.3115/1034678.1034731</doi>
      <pages>325–332</pages>
      <url hash="749233c8">P99-1042</url>
    </paper>
    <paper id="43">
      <title>Mixed Language Query Disambiguation</title>
      <author><first>Pascale</first><last>Fung</last></author>
      <author><last>Liu</last><first>Xiaohu</first></author>
      <author><last>Cheung</last><first>Chi Shun</first></author>
      <doi>10.3115/1034678.1034732</doi>
      <pages>333–340</pages>
      <url hash="bffce5c2">P99-1043</url>
    </paper>
    <paper id="44">
      <title>Syntagmatic and Paradigmatic Representations of Term Variation</title>
      <author><first>Christian</first><last>Jacquemin</last></author>
      <doi>10.3115/1034678.1034733</doi>
      <pages>341–348</pages>
      <url hash="0be7f14b">P99-1044</url>
    </paper>
    <paper id="45">
      <title>Less is more: Eliminating index terms from subordinate clauses</title>
      <author><first>Simon H.</first><last>Corston-Oliver</last></author>
      <author><first>William B.</first><last>Dolan</last></author>
      <doi>10.3115/1034678.1034734</doi>
      <pages>349–356</pages>
      <url hash="fcc41bc9">P99-1045</url>
    </paper>
    <paper id="46">
      <title>Statistical Models for Topic Segmentation</title>
      <author><first>Jeffrey C.</first><last>Reynar</last></author>
      <doi>10.3115/1034678.1034735</doi>
      <pages>357–364</pages>
      <url hash="ecbacd46">P99-1046</url>
    </paper>
    <paper id="47">
      <title>A Decision-Based Approach to Rhetorical Parsing</title>
      <author><first>Daniel</first><last>Marcu</last></author>
      <doi>10.3115/1034678.1034736</doi>
      <pages>365–372</pages>
      <url hash="5226e467">P99-1047</url>
    </paper>
    <paper id="48">
      <title>Corpus-Based Identification of Non-Anaphoric Noun Phrases</title>
      <author><first>David L.</first><last>Bean</last></author>
      <author><first>Ellen</first><last>Riloff</last></author>
      <doi>10.3115/1034678.1034737</doi>
      <pages>373–380</pages>
      <url hash="10792591">P99-1048</url>
    </paper>
    <paper id="49">
      <title>An Efficient Statistical Speech Act Type Tagging System for Speech Translation Systems</title>
      <author><first>Hideki</first><last>Tanaka</last></author>
      <author><first>Akio</first><last>Yokoo</last></author>
      <doi>10.3115/1034678.1034738</doi>
      <pages>381–388</pages>
      <url hash="b4522aef">P99-1049</url>
    </paper>
    <paper id="50">
      <title>Projecting Corpus-Based Semantic Links on a Thesaurus</title>
      <author><first>Emmanuel</first><last>Morin</last></author>
      <doi>10.3115/1034678.1034739</doi>
      <pages>389–396</pages>
      <url hash="d88e01b7">P99-1050</url>
    </paper>
    <paper id="51">
      <title>Acquiring Lexical Generalizations from Corpora: A Case Study for Diathesis Alternations</title>
      <author><first>Maria</first><last>Lapata</last></author>
      <doi>10.3115/1034678.1034740</doi>
      <pages>397–404</pages>
      <url hash="54d8a6d2">P99-1051</url>
    </paper>
    <paper id="52">
      <title>Charting the Depths of Robust Speech Parsing</title>
      <author id="walter-kasper"><first>W.</first><last>Kasper</last></author>
      <author id="bernd-kiefer"><first>B.</first><last>Kiefer</last></author>
      <author><first>H.-U.</first><last>Krieger</last></author>
      <author><first>C. J.</first><last>Rupp</last></author>
      <author id="karsten-l-worm"><first>K. L.</first><last>Worm</last></author>
      <doi>10.3115/1034678.1034741</doi>
      <pages>405–412</pages>
      <url hash="422f41ea">P99-1052</url>
    </paper>
    <paper id="53">
      <title>A Syntactic Framework for Speech Repairs and Other Disruptions</title>
      <author><first>Mark G.</first><last>Core</last></author>
      <author><first>Lenhart K.</first><last>Schubert</last></author>
      <doi>10.3115/1034678.1034742</doi>
      <pages>413–420</pages>
      <url hash="d21fdc8d">P99-1053</url>
    </paper>
    <paper id="54">
      <title>Efficient probabilistic top-down and left-corner parsing</title>
      <author><first>Brian</first><last>Roark</last></author>
      <author><first>Mark</first><last>Johnson</last></author>
      <doi>10.3115/1034678.1034743</doi>
      <pages>421–428</pages>
      <url hash="cfec9dd7">P99-1054</url>
    </paper>
    <paper id="55">
      <title>A Selectionist Theory of Language Acquisition</title>
      <author><first>Charles D.</first><last>Yang</last></author>
      <doi>10.3115/1034678.1034744</doi>
      <pages>429–435</pages>
      <url hash="d153fcd5">P99-1055</url>
    </paper>
    <paper id="56">
      <title>The grapho-phonological system of written <fixed-case>F</fixed-case>rench: Statistical analysis and empirical validation</title>
      <author><first>Marielle</first><last>Lange</last></author>
      <author><first>Alain</first><last>Content</last></author>
      <doi>10.3115/1034678.1034745</doi>
      <pages>436–442</pages>
      <url hash="24c766e3">P99-1056</url>
    </paper>
    <paper id="57">
      <title>Learning to Recognize Tables in Free Text</title>
      <author><first>Hwee Tou</first><last>Ng</last></author>
      <author><first>Chung Yong</first><last>Lim</last></author>
      <author><first>Jessica Li Teng</first><last>Koo</last></author>
      <doi>10.3115/1034678.1034746</doi>
      <pages>443–450</pages>
      <url hash="b2c63594">P99-1057</url>
    </paper>
    <paper id="58">
      <title>A semantically-derived subset of <fixed-case>E</fixed-case>nglish for hardware verification</title>
      <author><first>Alexander</first><last>Holt</last></author>
      <author><first>Ewan</first><last>Klein</last></author>
      <doi>10.3115/1034678.1034747</doi>
      <pages>451–456</pages>
      <url hash="59f207b7">P99-1058</url>
    </paper>
    <paper id="59">
      <title>Efficient Parsing for Bilexical Context-Free Grammars and Head Automaton Grammars</title>
      <author><first>Jason</first><last>Eisner</last></author>
      <author><first>Giorgio</first><last>Satta</last></author>
      <doi>10.3115/1034678.1034748</doi>
      <pages>457–464</pages>
      <url hash="dffd0f6e">P99-1059</url>
    </paper>
    <paper id="60">
<<<<<<< HEAD
      <title>An Earley-style Predictive Chart Parsing Method for <fixed-case>L</fixed-case>ambek Grammars</title>
=======
      <title>An <fixed-case>E</fixed-case>arley-style Predictive Chart Parsing Method for <fixed-case>L</fixed-case>ambek Grammars</title>
>>>>>>> c2f58550
      <author><first>Mark</first><last>Hepple</last></author>
      <doi>10.3115/1034678.1034749</doi>
      <pages>465–472</pages>
      <url hash="3f426ea8">P99-1060</url>
    </paper>
    <paper id="61">
      <title>A Bag of Useful Techniques for Efficient and Robust Parsing</title>
      <author><first>Bernd</first><last>Kiefer</last></author>
      <author><first>Hans-Ulrich</first><last>Krieger</last></author>
      <author><first>John</first><last>Carroll</last></author>
      <author><first>Rob</first><last>Malouf</last></author>
      <doi>10.3115/1034678.1034750</doi>
      <pages>473–480</pages>
      <url hash="175befa7">P99-1061</url>
    </paper>
    <paper id="62">
      <title>Semantic Analysis of <fixed-case>J</fixed-case>apanese Noun Phrases - A New Approach to Dictionary-Based Understanding</title>
      <author><first>Sadao</first><last>Kurohashi</last></author>
      <author><first>Yasuyuki</first><last>Sakai</last></author>
      <doi>10.3115/1034678.1034751</doi>
      <pages>481–488</pages>
      <url hash="b2f9498f">P99-1062</url>
    </paper>
    <paper id="63">
      <title>Lexical Semantics to Disambiguate Polysemous Phenomena of <fixed-case>J</fixed-case>apanese Adnominal Constituents</title>
      <author><first>Hitoshi</first><last>Isahara</last></author>
      <author><first>Kyoko</first><last>Kanzaki</last></author>
      <doi>10.3115/1034678.1034752</doi>
      <pages>489–496</pages>
      <url hash="67afbcd3">P99-1063</url>
    </paper>
    <paper id="64">
      <title>Computational Lexical Semantics, Incrementality, and the So-called Punctuality of Events</title>
      <author><first>Patrick</first><last>Caudal</last></author>
      <doi>10.3115/1034678.1034753</doi>
      <pages>497–504</pages>
      <url hash="cc571619">P99-1064</url>
    </paper>
    <paper id="65">
      <title>A Statistical Parser for <fixed-case>C</fixed-case>zech</title>
      <author><first>Michael</first><last>Collins</last></author>
      <author><first>Jan</first><last>Hajic</last></author>
      <author><first>Lance</first><last>Ramshaw</last></author>
      <author><first>Christoph</first><last>Tillmann</last></author>
      <doi>10.3115/1034678.1034754</doi>
      <pages>505–512</pages>
      <url hash="520220ba">P99-1065</url>
    </paper>
    <paper id="66">
      <title>Automatic Compensation for Parser Figure-of-Merit Flaws</title>
      <author><first>Don</first><last>Blaheta</last></author>
      <author><first>Eugene</first><last>Charniak</last></author>
      <doi>10.3115/1034678.1034755</doi>
      <pages>513–518</pages>
      <url hash="15d1b02b">P99-1066</url>
    </paper>
    <paper id="67">
      <title>Automatic Identification of Word Translations from Unrelated <fixed-case>E</fixed-case>nglish and <fixed-case>G</fixed-case>erman Corpora</title>
      <author><first>Reinhard</first><last>Rapp</last></author>
      <doi>10.3115/1034678.1034756</doi>
      <pages>519–526</pages>
      <url hash="a7d8b26f">P99-1067</url>
    </paper>
    <paper id="68">
      <title>Mining the Web for Bilingual Text</title>
      <author><first>Philip</first><last>Resnik</last></author>
      <doi>10.3115/1034678.1034757</doi>
      <pages>527–534</pages>
      <url hash="73c3ca7c">P99-1068</url>
    </paper>
    <paper id="69">
      <title>Estimators for Stochastic “Unification-Based” Grammars</title>
      <author><first>Mark</first><last>Johnson</last></author>
      <author><first>Stuart</first><last>Geman</last></author>
      <author><first>Stephen</first><last>Canon</last></author>
      <author><first>Zhiyi</first><last>Chi</last></author>
      <author><first>Stefan</first><last>Riezler</last></author>
      <doi>10.3115/1034678.1034758</doi>
      <pages>535–541</pages>
      <url hash="5c9703d8">P99-1069</url>
    </paper>
    <paper id="70">
      <title>Relating Probabilistic Grammars and Automata</title>
      <author><first>Steven</first><last>Abney</last></author>
      <author><first>David</first><last>McAllester</last></author>
      <author><first>Fernando</first><last>Pereira</last></author>
      <doi>10.3115/1034678.1034759</doi>
      <pages>542–549</pages>
      <url hash="37ef97df">P99-1070</url>
    </paper>
    <paper id="71">
      <title>Information Fusion in the Context of Multi-Document Summarization</title>
      <author><first>Regina</first><last>Barzilay</last></author>
      <author><first>Kathleen R.</first><last>McKeown</last></author>
      <author><first>Michael</first><last>Elhadad</last></author>
      <doi>10.3115/1034678.1034760</doi>
      <pages>550–557</pages>
      <url hash="eab32581">P99-1071</url>
    </paper>
    <paper id="72">
      <title>Improving Summaries by Revising Them</title>
      <author><first>Inderjeet</first><last>Mani</last></author>
      <author><first>Barbara</first><last>Gates</last></author>
      <author><first>Eric</first><last>Bloedorn</last></author>
      <doi>10.3115/1034678.1034761</doi>
      <pages>558–565</pages>
      <url hash="d4abe5a4">P99-1072</url>
    </paper>
    <paper id="73">
      <title>Designing a Task-Based Evaluation Methodology for a Spoken Machine Translation System</title>
      <author><first>Kavita</first><last>Thomas</last></author>
      <doi>10.3115/1034678.1034682</doi>
      <pages>569–572</pages>
      <url hash="eb4c3d4e">P99-1073</url>
    </paper>
    <paper id="74">
      <title>Robust, Finite-State Parsing for Spoken Language Understanding</title>
      <author><first>Edward C.</first><last>Kaiser</last></author>
      <doi>10.3115/1034678.1034683</doi>
      <pages>573–578</pages>
      <url hash="bc60505a">P99-1074</url>
    </paper>
    <paper id="75">
      <title>Packing of Feature Structures for Efficient Unification of Disjunctive Feature Structures</title>
      <author><first>Yusuke</first><last>Miyao</last></author>
      <doi>10.3115/1034678.1034684</doi>
      <pages>579–584</pages>
      <url hash="895ff572">P99-1075</url>
    </paper>
    <paper id="76">
      <title>Parsing preferences with Lexicalized Trey Adjoining Grammars exploiting the derivation tree</title>
      <author><first>Alexandra</first><last>Kinyon</last></author>
      <doi>10.3115/1034678.1034685</doi>
      <pages>585–590</pages>
      <url hash="8bd5518f">P99-1076</url>
    </paper>
    <paper id="77">
      <title>Cohesion and Collocation: Using Context Vectors in Text Segmentation</title>
      <author><first>Stefan</first><last>Kaufmann</last></author>
      <doi>10.3115/1034678.1034686</doi>
      <pages>591–595</pages>
      <url hash="9687837e">P99-1077</url>
    </paper>
    <paper id="78">
      <title>Using Linguistic Knowledge in Automatic Abstracting</title>
      <author><first>Horacio</first><last>Saggion</last></author>
      <doi>10.3115/1034678.1034687</doi>
      <pages>596–601</pages>
      <url hash="b3fc7a64">P99-1078</url>
    </paper>
    <paper id="79">
      <title>Analysis of Syntax-Based Pronoun Resolution Methods</title>
      <author><first>Joel R.</first><last>Tetreault</last></author>
      <doi>10.3115/1034678.1034688</doi>
      <pages>602–605</pages>
      <url hash="70c6d8ff">P99-1079</url>
    </paper>
    <paper id="80">
      <title>A Pylonic Decision-Tree Language Model- with Optimal Question Selection</title>
      <author><first>Adrian</first><last>Corduneanu</last></author>
      <doi>10.3115/1034678.1034689</doi>
      <pages>606–609</pages>
      <url hash="cc2cb719">P99-1080</url>
    </paper>
    <paper id="81">
      <title>An Unsupervised Model for Statistically Determining Coordinate Phrase Attachment</title>
      <author><first>Miriam</first><last>Goldberg</last></author>
      <doi>10.3115/1034678.1034690</doi>
      <pages>610–614</pages>
      <url hash="30f58853">P99-1081</url>
    </paper>
    <paper id="82">
      <title>A flexible distributed architecture for <fixed-case>NLP</fixed-case> system development and use</title>
      <author><first>Freddy Y. Y.</first><last>Choi</last></author>
      <doi>10.3115/1034678.1034691</doi>
      <pages>615–618</pages>
      <url hash="5836bbee">P99-1082</url>
    </paper>
    <paper id="83">
      <title>Modeling Filled Pauses in Medical Dictations</title>
      <author><first>Sergey V.</first><last>Pakhomov</last></author>
      <doi>10.3115/1034678.1034692</doi>
      <pages>619–624</pages>
      <url hash="f6bff6c1">P99-1083</url>
    </paper>
  </volume>
</collection><|MERGE_RESOLUTION|>--- conflicted
+++ resolved
@@ -486,11 +486,7 @@
       <url hash="dffd0f6e">P99-1059</url>
     </paper>
     <paper id="60">
-<<<<<<< HEAD
-      <title>An Earley-style Predictive Chart Parsing Method for <fixed-case>L</fixed-case>ambek Grammars</title>
-=======
       <title>An <fixed-case>E</fixed-case>arley-style Predictive Chart Parsing Method for <fixed-case>L</fixed-case>ambek Grammars</title>
->>>>>>> c2f58550
       <author><first>Mark</first><last>Hepple</last></author>
       <doi>10.3115/1034678.1034749</doi>
       <pages>465–472</pages>
