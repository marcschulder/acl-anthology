--- conflicted
+++ resolved
@@ -391,11 +391,7 @@
       <url hash="ec8490a0">N13-1045</url>
     </paper>
     <paper id="46">
-<<<<<<< HEAD
-      <title><fixed-case>D</fixed-case>udley North visits <fixed-case>N</fixed-case>orth <fixed-case>L</fixed-case>ondon: Learning When to Transliterate to <fixed-case>A</fixed-case>rabic</title>
-=======
       <title>Dudley North visits <fixed-case>N</fixed-case>orth <fixed-case>L</fixed-case>ondon: Learning When to Transliterate to <fixed-case>A</fixed-case>rabic</title>
->>>>>>> c2f58550
       <author><first>Mahmoud</first><last>Azab</last></author>
       <author><first>Houda</first><last>Bouamor</last></author>
       <author><first>Behrang</first><last>Mohit</last></author>
