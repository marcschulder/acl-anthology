--- conflicted
+++ resolved
@@ -174,11 +174,7 @@
       <url hash="b0496b15">O08-2002</url>
     </paper>
     <paper id="3">
-<<<<<<< HEAD
-      <title>Examining the Lexical Effect on Categorical Perception of Stops in <fixed-case>T</fixed-case>aiwan <fixed-case>S</fixed-case>outhern <fixed-case>M</fixed-case>in</title>
-=======
       <title>Examining the Lexical Effect on Categorical Perception of Stops in Taiwan <fixed-case>S</fixed-case>outhern <fixed-case>M</fixed-case>in</title>
->>>>>>> c2f58550
       <author><first>Yunglin</first><last>Tai</last></author>
       <pages>274–283</pages>
       <url hash="e417c47a">O08-2003</url>
