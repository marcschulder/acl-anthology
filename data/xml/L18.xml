--- conflicted
+++ resolved
@@ -1500,7 +1500,7 @@
       <url hash="958cc4f4">L18-1194</url>
     </paper>
     <paper id="195">
-      <title><fixed-case>S</fixed-case>enti<fixed-case>A</fixed-case>rabic: A Sentiment Analyzer for <fixed-case>S</fixed-case>tandard <fixed-case>A</fixed-case>rabic</title>
+      <title><fixed-case>S</fixed-case>enti<fixed-case>A</fixed-case>rabic: A Sentiment Analyzer for Standard <fixed-case>A</fixed-case>rabic</title>
       <author><first>Ramy</first> <last>Eskander</last></author>
       <url hash="9c7e8b65">L18-1195</url>
     </paper>
@@ -2244,11 +2244,7 @@
       <url hash="f319e810">L18-1287</url>
     </paper>
     <paper id="288">
-<<<<<<< HEAD
-      <title>Developing the <fixed-case>B</fixed-case>angla <fixed-case>RST</fixed-case> <fixed-case>D</fixed-case>iscourse <fixed-case>T</fixed-case>reebank</title>
-=======
       <title>Developing the Bangla <fixed-case>RST</fixed-case> <fixed-case>D</fixed-case>iscourse <fixed-case>T</fixed-case>reebank</title>
->>>>>>> c2f58550
       <author><first>Debopam</first> <last>Das</last></author>
       <author><first>Manfred</first> <last>Stede</last></author>
       <url hash="06eae08c">L18-1288</url>
@@ -2300,7 +2296,7 @@
       <revision id="2" href="L18-1293v2" hash="eac1f7d7" date="2020-09-01">Name change for one of the authors.</revision>
     </paper>
     <paper id="294">
-      <title>A Computational Architecture for the Morphology of <fixed-case>U</fixed-case>pper <fixed-case>T</fixed-case>anana</title>
+      <title>A Computational Architecture for the Morphology of Upper Tanana</title>
       <author><first>Olga</first> <last>Lovick</last></author>
       <author><first>Christopher</first> <last>Cox</last></author>
       <author><first>Miikka</first> <last>Silfverberg</last></author>
@@ -4496,7 +4492,7 @@
       <url hash="5cd34c8b">L18-1577</url>
     </paper>
     <paper id="578">
-      <title>Visualizing the “Dictionary of Regionalisms of <fixed-case>F</fixed-case>rance” (<fixed-case>DRF</fixed-case>)</title>
+      <title>Visualizing the “Dictionary of Regionalisms of France” (<fixed-case>DRF</fixed-case>)</title>
       <author><first>Ada</first> <last>Wan</last></author>
       <url hash="5da4f9c5">L18-1578</url>
     </paper>
@@ -4809,11 +4805,7 @@
       <url hash="a6209b43">L18-1618</url>
     </paper>
     <paper id="619">
-<<<<<<< HEAD
-      <title>Corpora with Part-of-Speech Annotations for Three Regional Languages of <fixed-case>F</fixed-case>rance: Alsatian, <fixed-case>O</fixed-case>ccitan and <fixed-case>P</fixed-case>icard</title>
-=======
       <title>Corpora with Part-of-Speech Annotations for Three Regional Languages of France: Alsatian, <fixed-case>O</fixed-case>ccitan and Picard</title>
->>>>>>> c2f58550
       <author><first>Delphine</first> <last>Bernhard</last></author>
       <author><first>Anne-Laure</first> <last>Ligozat</last></author>
       <author><first>Fanny</first> <last>Martin</last></author>
@@ -5077,7 +5069,7 @@
       <url hash="0156cc62">L18-1651</url>
     </paper>
     <paper id="652">
-      <title>A Speaking Atlas of the Regional Languages of <fixed-case>F</fixed-case>rance</title>
+      <title>A Speaking Atlas of the Regional Languages of France</title>
       <author><first>Philippe</first> <last>Boula de Mareüil</last></author>
       <author><first>Albert</first> <last>Rilliard</last></author>
       <author><first>Frédéric</first> <last>Vernier</last></author>
@@ -5216,13 +5208,13 @@
       <url hash="2f922bfd">L18-1669</url>
     </paper>
     <paper id="670">
-      <title>Deep <fixed-case>JSLC</fixed-case>: A Multimodal Corpus Collection for Data-driven Generation of <fixed-case>J</fixed-case>apanese <fixed-case>S</fixed-case>ign <fixed-case>L</fixed-case>anguage Expressions</title>
+      <title>Deep <fixed-case>JSLC</fixed-case>: A Multimodal Corpus Collection for Data-driven Generation of <fixed-case>J</fixed-case>apanese Sign Language Expressions</title>
       <author><first>Heike</first> <last>Brock</last></author>
       <author><first>Kazuhiro</first> <last>Nakadai</last></author>
       <url hash="4f559298">L18-1670</url>
     </paper>
     <paper id="671">
-      <title>Modeling <fixed-case>F</fixed-case>rench <fixed-case>S</fixed-case>ign <fixed-case>L</fixed-case>anguage: a proposal for a semantically compositional system</title>
+      <title>Modeling <fixed-case>F</fixed-case>rench Sign Language: a proposal for a semantically compositional system</title>
       <author><first>Mohamed Nassime</first> <last>Hadjadj</last></author>
       <author><first>Michael</first> <last>Filhol</last></author>
       <author><first>Annelies</first> <last>Braffort</last></author>
@@ -5263,7 +5255,7 @@
       <url hash="67ee0eea">L18-1673</url>
     </paper>
     <paper id="674">
-      <title>Parallel Corpora in <fixed-case>M</fixed-case>boshi (<fixed-case>B</fixed-case>antu <fixed-case>C</fixed-case>25, <fixed-case>C</fixed-case>ongo-<fixed-case>B</fixed-case>razzaville)</title>
+      <title>Parallel Corpora in Mboshi (<fixed-case>B</fixed-case>antu C25, Congo-Brazzaville)</title>
       <author><first>Annie</first> <last>Rialland</last></author>
       <author><first>Martine</first> <last>Adda-Decker</last></author>
       <author><first>Guy-Noël</first> <last>Kouarata</last></author>
