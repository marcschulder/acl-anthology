<?xml version='1.0' encoding='UTF-8'?>
<collection id="W07">
  <volume id="1">
    <meta>
      <booktitle>Proceedings of the Workshop on Computational Approaches to Figurative Language</booktitle>
      <url hash="ae4fc022">W07-01</url>
      <editor><first>Anna</first><last>Feldman</last></editor>
      <editor><first>Xiaofei</first><last>Lu</last></editor>
      <publisher>Association for Computational Linguistics</publisher>
      <address>Rochester, New York</address>
      <month>April</month>
      <year>2007</year>
    </meta>
    <frontmatter>
      <url hash="a2ea1257">W07-0100</url>
    </frontmatter>
    <paper id="1">
      <title>Lexical Influences on the Perception of Sarcasm</title>
      <author><first>Roger</first><last>Kreuz</last></author>
      <author><first>Gina</first><last>Caucci</last></author>
      <pages>1–4</pages>
      <url hash="440df3d2">W07-0101</url>
    </paper>
    <paper id="2">
      <title>Corpus-driven Metaphor Harvesting</title>
      <author><first>Astrid</first><last>Reining</last></author>
      <author><first>Birte</first><last>Lönneker-Rodman</last></author>
      <pages>5–12</pages>
      <url hash="807202a1">W07-0102</url>
    </paper>
    <paper id="3">
      <title>Hunting Elusive Metaphors Using Lexical Resources.</title>
      <author><first>Saisuresh</first><last>Krishnakumaran</last></author>
      <author><first>Xiaojin</first><last>Zhu</last></author>
      <pages>13–20</pages>
      <url hash="150538e3">W07-0103</url>
    </paper>
    <paper id="4">
      <title>Active Learning for the Identification of Nonliteral Language</title>
      <author><first>Julia</first><last>Birke</last></author>
      <author><first>Anoop</first><last>Sarkar</last></author>
      <pages>21–28</pages>
      <url hash="ad03a72c">W07-0104</url>
    </paper>
  </volume>
  <volume id="2">
    <meta>
      <booktitle>Proceedings of the Second Workshop on <fixed-case>T</fixed-case>ext<fixed-case>G</fixed-case>raphs: Graph-Based Algorithms for Natural Language Processing</booktitle>
      <url hash="46d5d08b">W07-02</url>
      <editor><first>Chris</first><last>Biemann</last></editor>
      <editor><first>Irina</first><last>Matveeva</last></editor>
      <editor><first>Rada</first><last>Mihalcea</last></editor>
      <editor><first>Dragomir</first><last>Radev</last></editor>
      <publisher>Association for Computational Linguistics</publisher>
      <address>Rochester, NY, USA</address>
      <year>2007</year>
    </meta>
    <frontmatter>
      <url hash="bb2ef28c">W07-0200</url>
    </frontmatter>
    <paper id="1">
      <title>Analysis of the <fixed-case>W</fixed-case>ikipedia Category Graph for <fixed-case>NLP</fixed-case> Applications</title>
      <author><first>Torsten</first><last>Zesch</last></author>
      <author><first>Iryna</first><last>Gurevych</last></author>
      <pages>1–8</pages>
      <url hash="cb2aa974">W07-0201</url>
    </paper>
    <paper id="2">
      <title>Multi-level Association Graphs - A New Graph-Based Model for <fixed-case>I</fixed-case>nformation <fixed-case>R</fixed-case>etrieval</title>
      <author><first>Hans Friedrich</first><last>Witschel</last></author>
      <pages>9–16</pages>
      <url hash="0308f32d">W07-0202</url>
    </paper>
    <paper id="3">
      <title>Extractive Automatic Summarization: Does more Linguistic Knowledge Make a Difference?</title>
      <author><first>Daniel S.</first><last>Leite</last></author>
      <author><first>Lucia H. M.</first><last>Rino</last></author>
      <author><first>Thiago A. S.</first><last>Pardo</last></author>
      <author><first>Maria das Graças V.</first><last>Nunes</last></author>
      <pages>17–24</pages>
      <url hash="9dbe7f8f">W07-0203</url>
    </paper>
    <paper id="4">
      <title>Timestamped Graphs: Evolutionary Models of Text for Multi-Document Summarization</title>
      <author><first>Ziheng</first><last>Lin</last></author>
      <author><first>Min-Yen</first><last>Kan</last></author>
      <pages>25–32</pages>
      <url hash="35cc2631">W07-0204</url>
    </paper>
    <paper id="5">
      <title>Unigram Language Models using Diffusion Smoothing over Graphs</title>
      <author><first>Bruno</first><last>Jedynak</last></author>
      <author><first>Damianos</first><last>Karakos</last></author>
      <pages>33–36</pages>
      <url hash="7c97038d">W07-0205</url>
    </paper>
    <paper id="6">
      <title>Transductive Structured Classification through Constrained <fixed-case>M</fixed-case>in-<fixed-case>C</fixed-case>uts</title>
      <author><first>Kuzman</first><last>Ganchev</last></author>
      <author><first>Fernando</first><last>Pereira</last></author>
      <pages>37–44</pages>
      <url hash="f8ac0f55">W07-0206</url>
    </paper>
    <paper id="7">
      <title>Latent Semantic Grammar Induction: Context, Projectivity, and Prior Distributions</title>
      <author><first>Andrew M.</first><last>Olney</last></author>
      <pages>45–52</pages>
      <url hash="9bd1e5de">W07-0207</url>
    </paper>
    <paper id="8">
      <title>Learning to Transform Linguistic Graphs</title>
      <author><first>Valentin</first><last>Jijkoun</last></author>
      <author><first>Maarten</first><last>de Rijke</last></author>
      <pages>53–60</pages>
      <url hash="4ab59bdc">W07-0208</url>
    </paper>
    <paper id="9">
      <title>Semi-supervised Algorithm for Human-Computer Dialogue Mining</title>
      <author><first>Calkin S.</first><last>Montero</last></author>
      <author><first>Kenji</first><last>Araki</last></author>
      <pages>61–64</pages>
      <url hash="08098d77">W07-0209</url>
    </paper>
    <paper id="10">
      <title>Correlations in the Organization of Large-Scale Syntactic Dependency Networks</title>
      <author><first>Ramon</first><last>Ferrer i Cancho</last></author>
      <author><first>Alexander</first><last>Mehler</last></author>
      <author><first>Olga</first><last>Pustylnikov</last></author>
      <author><first>Albert</first><last>Díaz-Guilera</last></author>
      <pages>65–72</pages>
      <url hash="ff9e1685">W07-0210</url>
    </paper>
    <paper id="11">
      <title><fixed-case>DLSITE</fixed-case>-2: Semantic Similarity Based on Syntactic Dependency Trees Applied to Textual Entailment</title>
      <author><first>Daniel</first><last>Micol</last></author>
      <author><first>Óscar</first><last>Ferrández</last></author>
      <author><first>Rafael</first><last>Muñoz</last></author>
      <author><first>Manuel</first><last>Palomar</last></author>
      <pages>73–80</pages>
      <url hash="fcbd281d">W07-0211</url>
    </paper>
    <paper id="12">
      <title>How Difficult is it to Develop a Perfect Spell-checker? A Cross-Linguistic Analysis through Complex Network Approach</title>
      <author><first>Monojit</first><last>Choudhury</last></author>
      <author><first>Markose</first><last>Thomas</last></author>
      <author><first>Animesh</first><last>Mukherjee</last></author>
      <author><first>Anupam</first><last>Basu</last></author>
      <author><first>Niloy</first><last>Ganguly</last></author>
      <pages>81–88</pages>
      <url hash="b1a01140">W07-0212</url>
    </paper>
    <paper id="13">
      <title>Vertex Degree Distribution for the Graph of Word Co-Occurrences in <fixed-case>R</fixed-case>ussian</title>
      <author><first>Victor</first><last>Kapustin</last></author>
      <author><first>Anna</first><last>Jamsen</last></author>
      <pages>89–92</pages>
      <url hash="7d6d706b">W07-0213</url>
    </paper>
  </volume>
  <volume id="3">
    <meta>
      <booktitle>Proceedings of the Workshop on Bridging the Gap: Academic and Industrial Research in Dialog Technologies</booktitle>
      <url hash="aa536d34">W07-03</url>
      <editor><first>Fuliang</first><last>Weng</last></editor>
      <editor><first>Ye-Yi</first><last>Wang</last></editor>
      <editor><first>Gokhan</first><last>Tur</last></editor>
      <publisher>Association for Computational Linguistics</publisher>
      <address>Rochester, NY</address>
      <month>April</month>
      <year>2007</year>
    </meta>
    <frontmatter>
      <url hash="92e1807b">W07-0300</url>
    </frontmatter>
    <paper id="1">
      <title>Applying <fixed-case>POMDP</fixed-case>s to Dialog Systems in the Troubleshooting Domain</title>
      <author><first>Jason</first><last>Williams</last></author>
      <pages>1–8</pages>
      <url hash="2485603d">W07-0301</url>
    </paper>
    <paper id="2">
      <title>Training a real-world <fixed-case>POMDP</fixed-case>-based Dialog System</title>
      <author><first>Blaise</first><last>Thomson</last></author>
      <author><first>Jost</first><last>Schatzmann</last></author>
      <author><first>Karl</first><last>Weilhammer</last></author>
      <author><first>Hui</first><last>Ye</last></author>
      <author><first>Steve</first><last>Young</last></author>
      <pages>9–16</pages>
      <url hash="d9a710b8">W07-0302</url>
    </paper>
    <paper id="3">
      <title>The Multimodal Presentation Dashboard</title>
      <author><first>Michael</first><last>Johnston</last></author>
      <author><first>Patrick</first><last>Ehlen</last></author>
      <author><first>David</first><last>Gibbon</last></author>
      <author><first>Zhu</first><last>Liu</last></author>
      <pages>17–24</pages>
      <url hash="0899afb1">W07-0303</url>
    </paper>
    <paper id="4">
      <title>Technical Support Dialog Systems:Issues, Problems, and Solutions</title>
      <author><first>Kate</first><last>Acomb</last></author>
      <author><first>Jonathan</first><last>Bloom</last></author>
      <author><first>Krishna</first><last>Dayanidhi</last></author>
      <author><first>Phillip</first><last>Hunter</last></author>
      <author><first>Peter</first><last>Krogh</last></author>
      <author><first>Esther</first><last>Levin</last></author>
      <author><first>Roberto</first><last>Pieraccini</last></author>
      <pages>25–31</pages>
      <url hash="7d67eefe">W07-0304</url>
    </paper>
    <paper id="5">
      <title><fixed-case>O</fixed-case>lympus: an open-source framework for conversational spoken language interface research</title>
      <author><first>Dan</first><last>Bohus</last></author>
      <author><first>Antoine</first><last>Raux</last></author>
      <author><first>Thomas</first><last>Harris</last></author>
      <author><first>Maxine</first><last>Eskenazi</last></author>
      <author><first>Alexander</first><last>Rudnicky</last></author>
      <pages>32–39</pages>
      <url hash="338464e1">W07-0305</url>
    </paper>
    <paper id="6">
      <title>Toward Evaluation that Leads to Best Practices: Reconciling Dialog Evaluation in Research and Industry</title>
      <author><first>Tim</first><last>Paek</last></author>
      <pages>40–47</pages>
      <url hash="617af2a7">W07-0306</url>
    </paper>
    <paper id="7">
      <title>Experiments on the <fixed-case>F</fixed-case>rance Telecom 3000 Voice Agency corpus: academic research on an industrial spoken dialog system</title>
      <author><first>Géraldine</first><last>Damnati</last></author>
      <author><first>Frédéric</first><last>Béchet</last></author>
      <author><first>Renato</first><last>De Mori</last></author>
      <pages>48–55</pages>
      <url hash="9cdd2d39">W07-0307</url>
    </paper>
    <paper id="8">
      <title>Experiences of an In-Service <fixed-case>W</fixed-case>izard-of-<fixed-case>O</fixed-case>z Data Collection for the Deployment of a Call-Routing Application</title>
      <author><first>Mats</first><last>Wirén</last></author>
      <author><first>Robert</first><last>Eklund</last></author>
      <pages>56–63</pages>
      <url hash="3dc54be0">W07-0308</url>
    </paper>
    <paper id="9">
      <title><fixed-case>A</fixed-case>da<fixed-case>RTE</fixed-case>: An Extensible and Adaptable Architecture for Dialog Systems</title>
      <author><first>Lina</first><last>Rojas</last></author>
      <author><first>Toni</first><last>Giorgino</last></author>
      <pages>64–67</pages>
      <url hash="308e8fc5">W07-0309</url>
    </paper>
    <paper id="10">
      <title>Multi-slot semantics for natural-language call routing systems</title>
      <author><first>Johan</first><last>Boye</last></author>
      <author><first>Mats</first><last>Wirén</last></author>
      <pages>68–75</pages>
      <url hash="fc1e5c5b">W07-0310</url>
    </paper>
    <paper id="11">
      <title>Enhancing commercial grammar-based applications using robust approaches to speech understanding</title>
      <author><first>Hébert</first><last>Matthieu</last></author>
      <pages>76–83</pages>
      <url hash="670df9d1">W07-0311</url>
    </paper>
    <paper id="12">
      <title><fixed-case>WIRE</fixed-case>: A Wearable Spoken Language Understanding System for the Military</title>
      <author><first>Helen</first><last>Hastie</last></author>
      <author><first>Patrick</first><last>Craven</last></author>
      <author><first>Michael</first><last>Orr</last></author>
      <pages>84–88</pages>
      <url hash="2848c64a">W07-0312</url>
    </paper>
    <paper id="13">
      <title>Different measurement metrics to evaluate a chatbot system</title>
      <author><first>Bayan</first><last>Abu Shawar</last></author>
      <author><first>Eric</first><last>Atwell</last></author>
      <pages>89–96</pages>
      <url hash="facb5a6e">W07-0313</url>
    </paper>
  </volume>
  <volume id="4">
    <meta>
      <booktitle>Proceedings of <fixed-case>SSST</fixed-case>, <fixed-case>NAACL</fixed-case>-<fixed-case>HLT</fixed-case> 2007 / <fixed-case>AMTA</fixed-case> Workshop on Syntax and Structure in Statistical Translation</booktitle>
      <url hash="58ca494f">W07-04</url>
      <editor><first>Dekai</first><last>Wu</last></editor>
      <editor><first>David</first><last>Chiang</last></editor>
      <publisher>Association for Computational Linguistics</publisher>
      <address>Rochester, New York</address>
      <month>April</month>
      <year>2007</year>
    </meta>
    <frontmatter>
      <url hash="45baf4c0">W07-0400</url>
    </frontmatter>
    <paper id="1">
      <title>Chunk-Level Reordering of Source Language Sentences with Automatically Learned Rules for Statistical Machine Translation</title>
      <author><first>Yuqi</first><last>Zhang</last></author>
      <author><first>Richard</first><last>Zens</last></author>
      <author><first>Hermann</first><last>Ney</last></author>
      <pages>1–8</pages>
      <url hash="5e90b61d">W07-0401</url>
    </paper>
    <paper id="2">
      <title>Extraction Phenomena in Synchronous <fixed-case>TAG</fixed-case> Syntax and Semantics</title>
      <author><first>Rebecca</first><last>Nesson</last></author>
      <author><first>Stuart M.</first><last>Shieber</last></author>
      <pages>9–16</pages>
      <url hash="078f96aa">W07-0402</url>
    </paper>
    <paper id="3">
      <title>Inversion Transduction Grammar for Joint Phrasal Translation Modeling</title>
      <author><first>Colin</first><last>Cherry</last></author>
      <author><first>Dekang</first><last>Lin</last></author>
      <pages>17–24</pages>
      <url hash="9c1878b3">W07-0403</url>
    </paper>
    <paper id="4">
      <title>Factorization of Synchronous Context-Free Grammars in Linear Time</title>
      <author><first>Hao</first><last>Zhang</last></author>
      <author><first>Daniel</first><last>Gildea</last></author>
      <pages>25–32</pages>
      <url hash="cfc9b3e2">W07-0404</url>
    </paper>
    <paper id="5">
      <title>Binarization, Synchronous Binarization, and Target-side Binarization</title>
      <author><first>Liang</first><last>Huang</last></author>
      <pages>33–40</pages>
      <url hash="9352f41b">W07-0405</url>
    </paper>
    <paper id="6">
      <title>Machine Translation as Tree Labeling</title>
      <author><first>Mark</first><last>Hopkins</last></author>
      <author><first>Jonas</first><last>Kuhn</last></author>
      <pages>41–48</pages>
      <url hash="810e8984">W07-0406</url>
    </paper>
    <paper id="7">
      <title>Discriminative word alignment by learning the alignment structure and syntactic divergence between a language pair</title>
      <author><first>Sriram</first><last>Venkatapathy</last></author>
      <author><first>Aravind</first><last>Joshi</last></author>
      <pages>49–56</pages>
      <url hash="d010203b">W07-0407</url>
    </paper>
    <paper id="8">
      <title>Generation in Machine Translation from Deep Syntactic Trees</title>
      <author><first>Keith</first><last>Hall</last></author>
      <author><first>Petr</first><last>Němec</last></author>
      <pages>57–64</pages>
      <url hash="5dc5d3c0">W07-0408</url>
    </paper>
    <paper id="9">
      <title>Combining Morphosyntactic Enriched Representation with n-best Reranking in Statistical Translation</title>
      <author><first>Hélène</first><last>Bonneau-Maynard</last></author>
      <author><first>Alexandre</first><last>Allauzen</last></author>
      <author><first>Daniel</first><last>Déchelotte</last></author>
      <author><first>Holger</first><last>Schwenk</last></author>
      <pages>65–71</pages>
      <url hash="74e6d0fa">W07-0409</url>
    </paper>
    <paper id="10">
      <title>A Walk on the Other Side: Using <fixed-case>SMT</fixed-case> Components in a Transfer-Based Translation System</title>
      <author><first>Ariadna</first><last>Font Llitjós</last></author>
      <author><first>Stephan</first><last>Vogel</last></author>
      <pages>72–79</pages>
      <url hash="0a4c2b73">W07-0410</url>
    </paper>
    <paper id="11">
      <title>Dependency-Based Automatic Evaluation for Machine Translation</title>
      <author><first>Karolina</first><last>Owczarzak</last></author>
      <author><first>Josef</first><last>van Genabith</last></author>
      <author><first>Andy</first><last>Way</last></author>
      <pages>80–87</pages>
      <url hash="8d311c1e">W07-0411</url>
    </paper>
    <paper id="12">
      <title>Probabilistic Synchronous <fixed-case>T</fixed-case>ree-<fixed-case>A</fixed-case>djoining <fixed-case>G</fixed-case>rammars for Machine Translation: The Argument from Bilingual Dictionaries</title>
      <author><first>Stuart M.</first><last>Shieber</last></author>
      <pages>88–95</pages>
      <url hash="412e6a89">W07-0412</url>
    </paper>
    <paper id="13">
      <title>Three models for discriminative machine translation using Global Lexical Selection and Sentence Reconstruction</title>
      <author><first>Sriram</first><last>Venkatapathy</last></author>
      <author><first>Srinivas</first><last>Bangalore</last></author>
      <pages>96–102</pages>
      <url hash="9aa03b20">W07-0413</url>
    </paper>
    <paper id="14">
      <title>Comparing Reordering Constraints for <fixed-case>SMT</fixed-case> Using Efficient <fixed-case>BLEU</fixed-case> Oracle Computation</title>
      <author><first>Markus</first><last>Dreyer</last></author>
      <author><first>Keith</first><last>Hall</last></author>
      <author><first>Sanjeev</first><last>Khudanpur</last></author>
      <pages>103–110</pages>
      <url hash="53edfe22">W07-0414</url>
    </paper>
  </volume>
  <volume id="6">
    <meta>
      <booktitle>Proceedings of the Workshop on Cognitive Aspects of Computational Language Acquisition</booktitle>
      <url hash="72a3497e">W07-06</url>
      <editor><first>Paula</first><last>Buttery</last></editor>
      <editor><first>Aline</first><last>Villavicencio</last></editor>
      <editor><first>Anna</first><last>Korhonen</last></editor>
      <publisher>Association for Computational Linguistics</publisher>
      <address>Prague, Czech Republic</address>
      <month>June</month>
      <year>2007</year>
    </meta>
    <frontmatter>
      <url hash="e0efbc26">W07-0600</url>
    </frontmatter>
    <paper id="1">
      <title>A Linguistic Investigation into Unsupervised <fixed-case>DOP</fixed-case></title>
      <author><first>Rens</first><last>Bod</last></author>
      <pages>1–8</pages>
      <url hash="462d3bc3">W07-0601</url>
    </paper>
    <paper id="2">
      <title>Using Classifier Features for Studying the Effect of Native Language on the Choice of Written Second Language Words</title>
      <author><first>Oren</first><last>Tsur</last></author>
      <author><first>Ari</first><last>Rappoport</last></author>
      <pages>9–16</pages>
      <url hash="2a8b84da">W07-0602</url>
    </paper>
    <paper id="3">
      <title>Phon 1.2: A Computational Basis for Phonological Database Elaboration and Model Testing</title>
      <author><first>Yvan</first><last>Rose</last></author>
      <author><first>Gregory</first><last>Hedlund</last></author>
      <author><first>Rod</first><last>Byrne</last></author>
      <author><first>Todd</first><last>Wareham</last></author>
      <author><first>Brian</first><last>MacWhinney</last></author>
      <pages>17–24</pages>
      <url hash="5b3510f8">W07-0603</url>
    </paper>
    <paper id="4">
      <title>High-accuracy Annotation and Parsing of <fixed-case>CHILDES</fixed-case> Transcripts</title>
      <author><first>Kenji</first><last>Sagae</last></author>
      <author><first>Eric</first><last>Davis</last></author>
      <author><first>Alon</first><last>Lavie</last></author>
      <author><first>Brian</first><last>MacWhinney</last></author>
      <author><first>Shuly</first><last>Wintner</last></author>
      <pages>25–32</pages>
      <url hash="14fc3e27">W07-0604</url>
    </paper>
    <paper id="5">
      <title><fixed-case>I</fixed-case> will shoot your shopping down and you can shoot all my tins—<fixed-case>A</fixed-case>utomatic Lexical Acquisition from the <fixed-case>CHILDES</fixed-case> Database</title>
      <author><first>Paula</first><last>Buttery</last></author>
      <author><first>Anna</first><last>Korhonen</last></author>
      <pages>33–40</pages>
      <url hash="3e457c12">W07-0605</url>
    </paper>
    <paper id="6">
      <title>A Cognitive Model for the Representation and Acquisition of Verb Selectional Preferences</title>
      <author><first>Afra</first><last>Alishahi</last></author>
      <author><first>Suzanne</first><last>Stevenson</last></author>
      <pages>41–48</pages>
      <url hash="7f13befd">W07-0606</url>
    </paper>
    <paper id="7">
      <title><fixed-case>ISA</fixed-case> meets <fixed-case>L</fixed-case>ara: An incremental word space model for cognitively plausible simulations of semantic learning</title>
      <author><first>Marco</first><last>Baroni</last></author>
      <author><first>Alessandro</first><last>Lenci</last></author>
      <author><first>Luca</first><last>Onnis</last></author>
      <pages>49–56</pages>
      <url hash="71813eca">W07-0607</url>
    </paper>
    <paper id="8">
      <title>Simulating the acquisition of object names</title>
      <author><first>Alessio</first><last>Plebe</last></author>
      <author><first>Vivian</first><last>De la Cruz</last></author>
      <author><first>Marco</first><last>Mazzone</last></author>
      <pages>57–64</pages>
      <url hash="ef4fee22">W07-0608</url>
    </paper>
    <paper id="9">
      <title>Rethinking the syntactic burst in young children</title>
      <author><first>Christophe</first><last>Parisse</last></author>
      <pages>65–72</pages>
      <url hash="2cf3d1ad">W07-0609</url>
    </paper>
    <paper id="10">
      <title>The Topology of Synonymy and Homonymy Networks</title>
      <author><first>James</first><last>Gorman</last></author>
      <author><first>James</first><last>Curran</last></author>
      <pages>73–80</pages>
      <url hash="38f07788">W07-0610</url>
    </paper>
    <paper id="11">
      <title>The Benefits of Errors: Learning an <fixed-case>OT</fixed-case> Grammar with a Structured Candidate Set</title>
      <author><first>Tamás</first><last>Biró</last></author>
      <pages>81–88</pages>
      <url hash="429f26a8">W07-0611</url>
    </paper>
    <paper id="12">
      <title>Learning to interpret novel noun-noun compounds: evidence from a category learning experiment</title>
      <author><first>Barry</first><last>Devereux</last></author>
      <author><first>Fintan</first><last>Costello</last></author>
      <pages>89–96</pages>
      <url hash="3f32db88">W07-0612</url>
    </paper>
  </volume>
  <volume id="7">
    <meta>
      <booktitle>Proceedings of the Second Workshop on Statistical Machine Translation</booktitle>
      <url hash="05980242">W07-07</url>
      <editor><first>Chris</first><last>Callison-Burch</last></editor>
      <editor><first>Philipp</first><last>Koehn</last></editor>
      <editor><first>Cameron Shaw</first><last>Fordyce</last></editor>
      <editor><first>Christof</first><last>Monz</last></editor>
      <publisher>Association for Computational Linguistics</publisher>
      <address>Prague, Czech Republic</address>
      <month>June</month>
      <year>2007</year>
    </meta>
    <frontmatter>
      <url hash="377b4aa3">W07-0700</url>
    </frontmatter>
    <paper id="1">
      <title>Using Dependency Order Templates to Improve Generality in Translation</title>
      <author><first>Arul</first><last>Menezes</last></author>
      <author><first>Chris</first><last>Quirk</last></author>
      <pages>1–8</pages>
      <url hash="4b4cbf7c">W07-0701</url>
    </paper>
    <paper id="2">
      <title><fixed-case>CCG</fixed-case> Supertags in Factored Statistical Machine Translation</title>
      <author><first>Alexandra</first><last>Birch</last></author>
      <author><first>Miles</first><last>Osborne</last></author>
      <author><first>Philipp</first><last>Koehn</last></author>
      <pages>9–16</pages>
      <url hash="e5ce0293">W07-0702</url>
    </paper>
    <paper id="3">
      <title>Integration of an <fixed-case>A</fixed-case>rabic Transliteration Module into a Statistical Machine Translation System</title>
      <author><first>Mehdi M.</first><last>Kashani</last></author>
      <author><first>Eric</first><last>Joanis</last></author>
      <author><first>Roland</first><last>Kuhn</last></author>
      <author><first>George</first><last>Foster</last></author>
      <author><first>Fred</first><last>Popowich</last></author>
      <pages>17–24</pages>
      <url hash="ddb2950d">W07-0703</url>
    </paper>
    <paper id="4">
      <title>Exploring Different Representational Units in <fixed-case>E</fixed-case>nglish-to-<fixed-case>T</fixed-case>urkish Statistical Machine Translation</title>
      <author><first>Kemal</first><last>Oflazer</last></author>
      <author><first>İlknur</first><last>Durgar El-Kahlout</last></author>
      <pages>25–32</pages>
      <url hash="f084e4d3">W07-0704</url>
    </paper>
    <paper id="5">
      <title>Can We Translate Letters?</title>
      <author><first>David</first><last>Vilar</last></author>
      <author><first>Jan-Thorsten</first><last>Peter</last></author>
      <author><first>Hermann</first><last>Ney</last></author>
      <pages>33–39</pages>
      <url hash="13db2eec">W07-0705</url>
    </paper>
    <paper id="6">
      <title>A Dependency Treelet String Correspondence Model for Statistical Machine Translation</title>
      <author><first>Deyi</first><last>Xiong</last></author>
      <author><first>Qun</first><last>Liu</last></author>
      <author><first>Shouxun</first><last>Lin</last></author>
      <pages>40–47</pages>
      <url hash="d5b1a8c5">W07-0706</url>
    </paper>
    <paper id="7">
      <title>Word Error Rates: Decomposition over <fixed-case>POS</fixed-case> classes and Applications for Error Analysis</title>
      <author><first>Maja</first><last>Popović</last></author>
      <author><first>Hermann</first><last>Ney</last></author>
      <pages>48–55</pages>
      <url hash="5cce8265">W07-0707</url>
    </paper>
    <paper id="8">
      <title>Speech-Input Multi-Target Machine Translation</title>
      <author><first>Alicia</first><last>Pérez</last></author>
      <author><first>M. Teresa</first><last>González</last></author>
      <author><first>M. Inés</first><last>Torres</last></author>
      <author><first>Francisco</first><last>Casacuberta</last></author>
      <pages>56–63</pages>
      <url hash="495f374f">W07-0708</url>
    </paper>
    <paper id="9">
      <title>Meta-Structure Transformation Model for Statistical Machine Translation</title>
      <author><first>Jiadong</first><last>Sun</last></author>
      <author><first>Tiejun</first><last>Zhao</last></author>
      <author><first>Huashen</first><last>Liang</last></author>
      <pages>64–71</pages>
      <url hash="9def833f">W07-0709</url>
    </paper>
    <paper id="10">
      <title>Training Non-Parametric Features for Statistical Machine Translation</title>
      <author><first>Patrick</first><last>Nguyen</last></author>
      <author><first>Milind</first><last>Mahajan</last></author>
      <author><first>Xiaodong</first><last>He</last></author>
      <pages>72–79</pages>
      <url hash="fe0a18f3">W07-0710</url>
    </paper>
    <paper id="11">
      <title>Using Word-Dependent Transition Models in <fixed-case>HMM</fixed-case>-Based Word Alignment for Statistical Machine Translation</title>
      <author><first>Xiaodong</first><last>He</last></author>
      <pages>80–87</pages>
      <url hash="ab2f0b9a">W07-0711</url>
    </paper>
    <paper id="12">
      <title>Efficient Handling of N-gram Language Models for Statistical Machine Translation</title>
      <author><first>Marcello</first><last>Federico</last></author>
      <author><first>Mauro</first><last>Cettolo</last></author>
      <pages>88–95</pages>
      <url hash="f1a436b3">W07-0712</url>
    </paper>
    <paper id="13">
      <title>Human Evaluation of Machine Translation Through Binary System Comparisons</title>
      <author><first>David</first><last>Vilar</last></author>
      <author><first>Gregor</first><last>Leusch</last></author>
      <author><first>Hermann</first><last>Ney</last></author>
      <author><first>Rafael E.</first><last>Banchs</last></author>
      <pages>96–103</pages>
      <url hash="45918198">W07-0713</url>
    </paper>
    <paper id="14">
      <title>Labelled Dependencies in Machine Translation Evaluation</title>
      <author><first>Karolina</first><last>Owczarzak</last></author>
      <author><first>Josef</first><last>van Genabith</last></author>
      <author><first>Andy</first><last>Way</last></author>
      <pages>104–111</pages>
      <url hash="ba2a3045">W07-0714</url>
    </paper>
    <paper id="15">
      <title>An Iteratively-Trained Segmentation-Free Phrase Translation Model for Statistical Machine Translation</title>
      <author><first>Robert</first><last>Moore</last></author>
      <author><first>Chris</first><last>Quirk</last></author>
      <pages>112–119</pages>
      <url hash="95167c8b">W07-0715</url>
    </paper>
    <paper id="16">
      <title>Using Paraphrases for Parameter Tuning in Statistical Machine Translation</title>
      <author><first>Nitin</first><last>Madnani</last></author>
      <author><first>Necip</first><last>Fazil Ayan</last></author>
      <author><first>Philip</first><last>Resnik</last></author>
      <author><first>Bonnie</first><last>Dorr</last></author>
      <pages>120–127</pages>
      <url hash="9e5080d1">W07-0716</url>
    </paper>
    <paper id="17">
      <title>Mixture-Model Adaptation for <fixed-case>SMT</fixed-case></title>
      <author><first>George</first><last>Foster</last></author>
      <author><first>Roland</first><last>Kuhn</last></author>
      <pages>128–135</pages>
      <url hash="558f185e">W07-0717</url>
    </paper>
    <paper id="18">
      <title>(Meta-) Evaluation of Machine Translation</title>
      <author><first>Chris</first><last>Callison-Burch</last></author>
      <author><first>Cameron</first><last>Fordyce</last></author>
      <author><first>Philipp</first><last>Koehn</last></author>
      <author><first>Christof</first><last>Monz</last></author>
      <author><first>Josh</first><last>Schroeder</last></author>
      <pages>136–158</pages>
      <url hash="ccba8d32">W07-0718</url>
    </paper>
    <paper id="19">
      <title>Context-aware Discriminative Phrase Selection for Statistical Machine Translation</title>
      <author><first>Jesús</first><last>Giménez</last></author>
      <author><first>Lluís</first><last>Màrquez</last></author>
      <pages>159–166</pages>
      <url hash="7d75bc69">W07-0719</url>
    </paper>
    <paper id="20">
      <title>Ngram-Based Statistical Machine Translation Enhanced with Multiple Weighted Reordering Hypotheses</title>
      <author><first>Marta</first><last>R. Costa-jussà</last></author>
      <author><first>Josep M.</first><last>Crego</last></author>
      <author><first>Patrik</first><last>Lambert</last></author>
      <author><first>Maxim</first><last>Khalilov</last></author>
      <author><first>José A.</first><last>R. Fonollosa</last></author>
      <author><first>José B.</first><last>Mariño</last></author>
      <author><first>Rafael E.</first><last>Banchs</last></author>
      <pages>167–170</pages>
      <url hash="20852ff7">W07-0720</url>
    </paper>
    <paper id="21">
      <title>Analysis of Statistical and Morphological Classes to Generate Weigthed Reordering Hypotheses on a Statistical Machine Translation System</title>
      <author><first>Marta</first><last>R. Costa-jussà</last></author>
      <author><first>José A.</first><last>R. Fonollosa</last></author>
      <pages>171–176</pages>
      <url hash="0bca02fd">W07-0721</url>
    </paper>
    <paper id="22">
      <title>Domain Adaptation in Statistical Machine Translation with Mixture Modelling</title>
      <author><first>Jorge</first><last>Civera</last></author>
      <author><first>Alfons</first><last>Juan</last></author>
      <pages>177–180</pages>
      <url hash="9d0bea98">W07-0722</url>
    </paper>
    <paper id="23">
      <title>Getting to Know <fixed-case>M</fixed-case>oses: Initial Experiments on <fixed-case>G</fixed-case>erman-<fixed-case>E</fixed-case>nglish Factored Translation</title>
      <author><first>Maria</first><last>Holmqvist</last></author>
      <author><first>Sara</first><last>Stymne</last></author>
      <author><first>Lars</first><last>Ahrenberg</last></author>
      <pages>181–184</pages>
      <url hash="f4abb741">W07-0723</url>
    </paper>
    <paper id="24">
      <title><fixed-case>NRC</fixed-case>‘s <fixed-case>PORTAGE</fixed-case> System for <fixed-case>WMT</fixed-case> 2007</title>
      <author><first>Nicola</first><last>Ueffing</last></author>
      <author><first>Michel</first><last>Simard</last></author>
      <author><first>Samuel</first><last>Larkin</last></author>
      <author><first>Howard</first><last>Johnson</last></author>
      <pages>185–188</pages>
      <url hash="466ee1b7">W07-0724</url>
    </paper>
    <paper id="25">
      <title>Building a Statistical Machine Translation System for <fixed-case>F</fixed-case>rench Using the <fixed-case>E</fixed-case>uroparl Corpus</title>
      <author><first>Holger</first><last>Schwenk</last></author>
      <pages>189–192</pages>
      <url hash="04b7e754">W07-0725</url>
    </paper>
    <paper id="26">
      <title>Multi-Engine Machine Translation with an Open-Source <fixed-case>SMT</fixed-case> Decoder</title>
      <author><first>Yu</first><last>Chen</last></author>
      <author><first>Andreas</first><last>Eisele</last></author>
      <author><first>Christian</first><last>Federmann</last></author>
      <author><first>Eva</first><last>Hasler</last></author>
      <author><first>Michael</first><last>Jellinghaus</last></author>
      <author><first>Silke</first><last>Theison</last></author>
      <pages>193–196</pages>
      <url hash="c69bda1d">W07-0726</url>
    </paper>
    <paper id="27">
      <title>The <fixed-case>ISL</fixed-case> Phrase-Based <fixed-case>MT</fixed-case> System for the 2007 <fixed-case>ACL</fixed-case> Workshop on Statistical Machine Translation</title>
      <author><first>Matthias</first><last>Paulik</last></author>
      <author><first>Kay</first><last>Rottmann</last></author>
      <author><first>Jan</first><last>Niehues</last></author>
      <author><first>Silja</first><last>Hildebrand</last></author>
      <author><first>Stephan</first><last>Vogel</last></author>
      <pages>197–202</pages>
      <url hash="4cb2c733">W07-0727</url>
    </paper>
    <paper id="28">
      <title>Rule-Based Translation with Statistical Phrase-Based Post-Editing</title>
      <author><first>Michel</first><last>Simard</last></author>
      <author><first>Nicola</first><last>Ueffing</last></author>
      <author><first>Pierre</first><last>Isabelle</last></author>
      <author><first>Roland</first><last>Kuhn</last></author>
      <pages>203–206</pages>
      <url hash="4cd42bd1">W07-0728</url>
    </paper>
    <paper id="29">
      <title>The “Noisier Channel”: Translation from Morphologically Complex Languages</title>
      <author><first>Christopher J.</first><last>Dyer</last></author>
      <pages>207–211</pages>
      <url hash="8c6c7153">W07-0729</url>
    </paper>
    <paper id="30">
      <title><fixed-case>UCB</fixed-case> System Description for the <fixed-case>WMT</fixed-case> 2007 Shared Task</title>
      <author><first>Preslav</first><last>Nakov</last></author>
      <author><first>Marti</first><last>Hearst</last></author>
      <pages>212–215</pages>
      <url hash="fb0d051f">W07-0730</url>
    </paper>
    <paper id="31">
      <title>The Syntax Augmented <fixed-case>MT</fixed-case> (<fixed-case>SAMT</fixed-case>) System at the Shared Task for the 2007 <fixed-case>ACL</fixed-case> Workshop on Statistical Machine Translation</title>
      <author><first>Andreas</first><last>Zollmann</last></author>
      <author><first>Ashish</first><last>Venugopal</last></author>
      <author><first>Matthias</first><last>Paulik</last></author>
      <author><first>Stephan</first><last>Vogel</last></author>
      <pages>216–219</pages>
      <url hash="aaf70bc3">W07-0731</url>
    </paper>
    <paper id="32">
      <title>Statistical Post-Editing on <fixed-case>SYSTRAN</fixed-case>‘s Rule-Based Translation System</title>
      <author><first>Loïc</first><last>Dugast</last></author>
      <author><first>Jean</first><last>Senellart</last></author>
      <author><first>Philipp</first><last>Koehn</last></author>
      <pages>220–223</pages>
      <url hash="56441a1a">W07-0732</url>
    </paper>
    <paper id="33">
      <title>Experiments in Domain Adaptation for Statistical Machine Translation</title>
      <author><first>Philipp</first><last>Koehn</last></author>
      <author><first>Josh</first><last>Schroeder</last></author>
      <pages>224–227</pages>
      <url hash="6df1a11f">W07-0733</url>
    </paper>
    <paper id="34">
      <title><fixed-case>METEOR</fixed-case>: An Automatic Metric for <fixed-case>MT</fixed-case> Evaluation with High Levels of Correlation with Human Judgments</title>
      <author><first>Alon</first><last>Lavie</last></author>
      <author><first>Abhaya</first><last>Agarwal</last></author>
      <pages>228–231</pages>
      <url hash="e9354851">W07-0734</url>
    </paper>
    <paper id="35">
      <title><fixed-case>E</fixed-case>nglish-to-<fixed-case>C</fixed-case>zech Factored Machine Translation</title>
      <author><first>Ondřej</first><last>Bojar</last></author>
      <pages>232–239</pages>
      <url hash="6c1b1b4b">W07-0735</url>
    </paper>
    <paper id="36">
      <title>Sentence Level Machine Translation Evaluation as a Ranking</title>
      <author><first>Yang</first><last>Ye</last></author>
      <author><first>Ming</first><last>Zhou</last></author>
      <author><first>Chin-Yew</first><last>Lin</last></author>
      <pages>240–247</pages>
      <url hash="e03b8bd5">W07-0736</url>
    </paper>
    <paper id="37">
      <title>Localization of Difficult-to-Translate Phrases</title>
      <author><first>Behrang</first><last>Mohit</last></author>
      <author><first>Rebecca</first><last>Hwa</last></author>
      <pages>248–255</pages>
      <url hash="f5b15057">W07-0737</url>
    </paper>
    <paper id="38">
      <title>Linguistic Features for Automatic Evaluation of Heterogenous <fixed-case>MT</fixed-case> Systems</title>
      <author><first>Jesús</first><last>Giménez</last></author>
      <author><first>Lluís</first><last>Màrquez</last></author>
      <pages>256–264</pages>
      <url hash="50370725">W07-0738</url>
    </paper>
  </volume>
  <volume id="8">
    <meta>
      <booktitle>Proceedings of the 2007 Workshop on Computational Approaches to <fixed-case>S</fixed-case>emitic Languages: Common Issues and Resources</booktitle>
      <url hash="31211041">W07-08</url>
      <editor><first>Violetta</first><last>Cavalli-Sforza</last></editor>
      <editor><first>Imed</first><last>Zitouni</last></editor>
      <publisher>Association for Computational Linguistics</publisher>
      <address>Prague, Czech Republic</address>
      <month>June</month>
      <year>2007</year>
    </meta>
    <frontmatter>
      <url hash="1b6f8c3c">W07-0800</url>
    </frontmatter>
    <paper id="1">
      <title><fixed-case>E</fixed-case>lixir<fixed-case>FM</fixed-case> – Implementation of Functional <fixed-case>A</fixed-case>rabic Morphology</title>
      <author><first>Otakar</first><last>Smrž</last></author>
      <pages>1–8</pages>
      <url hash="d9852ab5">W07-0801</url>
    </paper>
    <paper id="2">
      <title>Implementation of the <fixed-case>A</fixed-case>rabic Numerals and their Syntax in <fixed-case>GF</fixed-case></title>
      <author><first>Ali</first><last>Dada</last></author>
      <pages>9–16</pages>
      <url hash="20890563">W07-0802</url>
    </paper>
    <paper id="3">
      <title>Person Name Entity Recognition for <fixed-case>A</fixed-case>rabic</title>
      <author><first>Khaled</first><last>Shaalan</last></author>
      <author><first>Hafsa</first><last>Raza</last></author>
      <pages>17–24</pages>
      <url hash="765f773b">W07-0803</url>
    </paper>
    <paper id="4">
      <title><fixed-case>A</fixed-case>rabic Cross-Document Person Name Normalization</title>
      <author><first>Walid</first><last>Magdy</last></author>
      <author><first>Kareem</first><last>Darwish</last></author>
      <author><first>Ossama</first><last>Emam</last></author>
      <author><first>Hany</first><last>Hassan</last></author>
      <pages>25–32</pages>
      <url hash="b551a2ca">W07-0804</url>
    </paper>
    <paper id="5">
      <title>Syllable-Based Speech Recognition for <fixed-case>A</fixed-case>mharic</title>
      <author><first>Solomon Teferra</first><last>Abate</last></author>
      <author><first>Wolfgang</first><last>Menzel</last></author>
      <pages>33–40</pages>
      <url hash="7465711e">W07-0805</url>
    </paper>
    <paper id="6">
      <title>Adapting a Medical speech to speech translation system (<fixed-case>M</fixed-case>ed<fixed-case>SLT</fixed-case>) to <fixed-case>A</fixed-case>rabic</title>
      <author><first>Pierrette</first><last>Bouillon</last></author>
      <author><first>Sonia</first><last>Halimi</last></author>
      <author><first>Manny</first><last>Rayner</last></author>
      <author><first>Beth Ann</first><last>Hockey</last></author>
      <pages>41–48</pages>
      <url hash="70202f8e">W07-0806</url>
    </paper>
    <paper id="7">
      <title>Finding Variants of Out-of-Vocabulary Words in <fixed-case>A</fixed-case>rabic</title>
      <author><first>Abdusalam F.A.</first><last>Nwesri</last></author>
      <author><first>S.M.M.</first><last>Tahaghoghi</last></author>
      <author><first>Falk</first><last>Scholer</last></author>
      <pages>49–56</pages>
      <url hash="0e657e93">W07-0807</url>
    </paper>
    <paper id="8">
      <title>Can You Tag the Modal? You Should.</title>
      <author><first>Yael</first><last>Netzer</last></author>
      <author><first>Meni</first><last>Adler</last></author>
      <author><first>David</first><last>Gabay</last></author>
      <author><first>Michael</first><last>Elhadad</last></author>
      <pages>57–64</pages>
      <url hash="1a59f231">W07-0808</url>
    </paper>
    <paper id="9">
      <title><fixed-case>A</fixed-case>rabic Tokenization System</title>
      <author><first>Mohammed</first><last>Attia</last></author>
      <pages>65–72</pages>
      <url hash="6fb2e0c6">W07-0809</url>
    </paper>
    <paper id="10">
      <title><fixed-case>A</fixed-case>rabic to <fixed-case>F</fixed-case>rench Sentence Alignment: Exploration of A Cross-language Information Retrieval Approach</title>
      <author><first>Nasredine</first><last>Semmar</last></author>
      <author><first>Christian</first><last>Fluhr</last></author>
      <pages>73–80</pages>
      <url hash="c248a112">W07-0810</url>
    </paper>
    <paper id="11">
      <title>An <fixed-case>A</fixed-case>rabic Slot Grammar Parser</title>
      <author><first>Michael</first><last>McCord</last></author>
      <author><first>Violetta</first><last>Cavalli-Sforza</last></author>
      <pages>81–88</pages>
      <url hash="c04ff43f">W07-0811</url>
    </paper>
    <paper id="12">
      <title>Improved <fixed-case>A</fixed-case>rabic Base Phrase Chunking with a new enriched <fixed-case>POS</fixed-case> tag set</title>
      <author><first>Mona</first><last>Diab</last></author>
      <pages>89–96</pages>
      <url hash="e2b70cb9">W07-0812</url>
    </paper>
    <paper id="13">
      <title>Smoothing a Lexicon-based <fixed-case>POS</fixed-case> Tagger for <fixed-case>A</fixed-case>rabic and <fixed-case>H</fixed-case>ebrew</title>
      <author><first>Saib</first><last>Manour</last></author>
      <author><first>Khalil</first><last>Sima’an</last></author>
      <author><first>Yoad</first><last>Winter</last></author>
      <pages>97–103</pages>
      <url hash="e01e05bf">W07-0813</url>
    </paper>
    <paper id="14">
      <title>An <fixed-case>A</fixed-case>mharic Stemmer : Reducing Words to their Citation Forms</title>
      <author><first>Atelach</first><last>Alemu Argaw</last></author>
      <author><first>Lars</first><last>Asker</last></author>
      <pages>104–110</pages>
      <url hash="d6df5c26">W07-0814</url>
    </paper>
  </volume>
  <volume id="9">
    <meta>
      <booktitle>Proceedings of the Workshop on Language Technology for Cultural Heritage Data (<fixed-case>L</fixed-case>a<fixed-case>T</fixed-case>e<fixed-case>CH</fixed-case> 2007).</booktitle>
      <url hash="9a6a9015">W07-09</url>
      <editor><first>Caroline</first><last>Sporleder</last></editor>
      <editor><first>Antal</first><last>van den Bosch</last></editor>
      <editor><first>Claire</first><last>Grover</last></editor>
      <publisher>Association for Computational Linguistics</publisher>
      <address>Prague, Czech Republic</address>
      <month>June</month>
      <year>2007</year>
    </meta>
    <frontmatter>
      <url hash="4b5d0e11">W07-0900</url>
    </frontmatter>
    <paper id="1">
      <title>Naming the Past: Named Entity and <fixed-case>A</fixed-case>nimacy Recognition in 19th Century <fixed-case>S</fixed-case>wedish Literature</title>
      <author><first>Lars</first><last>Borin</last></author>
      <author><first>Dimitrios</first><last>Kokkinakis</last></author>
      <author><first>Leif-Jöran</first><last>Olsson</last></author>
      <pages>1–8</pages>
      <url hash="30fb672b">W07-0901</url>
    </paper>
    <paper id="2">
      <title><fixed-case>V</fixed-case>iterbi Based Alignment between Text Images and their Transcripts</title>
      <author><first>Alejandro H.</first><last>Toselli</last></author>
      <author><first>Verónica</first><last>Romero</last></author>
      <author><first>Enrique</first><last>Vidal</last></author>
      <pages>9–16</pages>
      <url hash="cda30677">W07-0902</url>
    </paper>
    <paper id="3">
      <title>Retrieving Lost Information from Textual Databases: Rediscovering Expeditions from an Animal Specimen Database</title>
      <author><first>Marieke</first><last>van Erp</last></author>
      <pages>17–24</pages>
      <url hash="9bf4db75">W07-0903</url>
    </paper>
    <paper id="4">
      <title>Concept Disambiguation for Improved Subject Access Using Multiple Knowledge Sources</title>
      <author><first>Tandeep</first><last>Sidhu</last></author>
      <author><first>Judith</first><last>Klavans</last></author>
      <author><first>Jimmy</first><last>Lin</last></author>
      <pages>25–32</pages>
      <url hash="ec4e55cb">W07-0904</url>
    </paper>
    <paper id="5">
      <title>The <fixed-case>L</fixed-case>atin Dependency Treebank in a Cultural Heritage Digital Library</title>
      <author><first>David</first><last>Bamman</last></author>
      <author><first>Gregory</first><last>Crane</last></author>
      <pages>33–40</pages>
      <url hash="1067bddd">W07-0905</url>
    </paper>
    <paper id="6">
      <title>Cultural Heritage Digital Resources: From Extraction to Querying</title>
      <author><first>Michel</first><last>Généreux</last></author>
      <pages>41–48</pages>
      <url hash="abc533d3">W07-0906</url>
    </paper>
    <paper id="7">
      <title>Dynamic Path Prediction and Recommendation in a Museum Environment</title>
      <author><first>Karl</first><last>Grieser</last></author>
      <author><first>Timothy</first><last>Baldwin</last></author>
      <author><first>Steven</first><last>Bird</last></author>
      <pages>49–56</pages>
      <url hash="a7fa325b">W07-0907</url>
    </paper>
    <paper id="8">
      <title>Anchoring <fixed-case>D</fixed-case>utch Cultural Heritage Thesauri to <fixed-case>W</fixed-case>ord<fixed-case>N</fixed-case>et: Two Case Studies</title>
      <author><first>Véronique</first><last>Malaisé</last></author>
      <author><first>Antoine</first><last>Isaac</last></author>
      <author><first>Luit</first><last>Gazendam</last></author>
      <author><first>Hennie</first><last>Brugman</last></author>
      <pages>57–64</pages>
      <url hash="a842b2da">W07-0908</url>
    </paper>
    <paper id="9">
      <title>Cross Lingual and Semantic Retrieval for Cultural Heritage Appreciation</title>
      <author><first>Idan</first><last>Szpektor</last></author>
      <author><first>Ido</first><last>Dagan</last></author>
      <author><first>Alon</first><last>Lavie</last></author>
      <author><first>Danny</first><last>Shacham</last></author>
      <author><first>Shuly</first><last>Wintner</last></author>
      <pages>65–72</pages>
      <url hash="0686e2ea">W07-0909</url>
    </paper>
    <paper id="10">
      <title>Deriving a Domain Specific Test Collection from a Query Log</title>
      <author><first>Avi</first><last>Arampatzis</last></author>
      <author><first>Jaap</first><last>Kamps</last></author>
      <author><first>Marijn</first><last>Koolen</last></author>
      <author><first>Nir</first><last>Nussbaum</last></author>
      <pages>73–80</pages>
      <url hash="5d8c950b">W07-0910</url>
    </paper>
    <paper id="11">
      <title>Multilingual Search for Cultural Heritage Archives via Combining Multiple Translation Resources</title>
      <author><first>Gareth J. F.</first><last>Jones</last></author>
      <author><first>Ying</first><last>Zhang</last></author>
      <author><first>Eamonn</first><last>Newman</last></author>
      <author><first>Fabio</first><last>Fantino</last></author>
      <author><first>Franca</first><last>Debole</last></author>
      <pages>81–88</pages>
      <url hash="9bbd218e">W07-0911</url>
    </paper>
    <paper id="12">
      <title>Invited Talk: Lessons from the <fixed-case>MALACH</fixed-case> Project: Applying New Technologies to Improve Intellectual Access to Large Oral History Collections</title>
      <author><first>Douglas W.</first><last>Oard</last></author>
      <pages>89</pages>
      <url hash="b3f49c6d">W07-0912</url>
    </paper>
  </volume>
  <volume id="10">
    <meta>
      <booktitle>Biological, translational, and clinical language processing</booktitle>
      <url hash="225dfc47">W07-10</url>
      <editor><first>K. Bretonnel</first><last>Cohen</last></editor>
      <editor><first>Dina</first><last>Demner-Fushman</last></editor>
      <editor><first>Carol</first><last>Friedman</last></editor>
      <editor><first>Lynette</first><last>Hirschman</last></editor>
      <editor><first>John</first><last>Pestian</last></editor>
      <publisher>Association for Computational Linguistics</publisher>
      <address>Prague, Czech Republic</address>
      <month>June</month>
      <year>2007</year>
    </meta>
    <frontmatter>
      <url hash="1e49f775">W07-1000</url>
    </frontmatter>
    <paper id="1">
      <title>Syntactic complexity measures for detecting Mild Cognitive Impairment</title>
      <author><first>Brian</first><last>Roark</last></author>
      <author><first>Margaret</first><last>Mitchell</last></author>
      <author><first>Kristy</first><last>Hollingshead</last></author>
      <pages>1–8</pages>
      <url hash="d20dba25">W07-1001</url>
    </paper>
    <paper id="2">
      <title>Determining the Syntactic Structure of Medical Terms in Clinical Notes</title>
      <author><first>Bridget</first><last>McInnes</last></author>
      <author><first>Ted</first><last>Pedersen</last></author>
      <author><first>Serguei</first><last>Pakhomov</last></author>
      <pages>9–16</pages>
      <url hash="62acc930">W07-1002</url>
    </paper>
    <paper id="3">
      <title>The Role of Roles in Classifying Annotated Biomedical Text</title>
      <author><first>Son</first><last>Doan</last></author>
      <author><first>Ai</first><last>Kawazoe</last></author>
      <author><first>Nigel</first><last>Collier</last></author>
      <pages>17–24</pages>
      <url hash="ba7faa99">W07-1003</url>
    </paper>
    <paper id="4">
      <title>On the unification of syntactic annotations under the <fixed-case>S</fixed-case>tanford dependency scheme: A case study on <fixed-case>B</fixed-case>io<fixed-case>I</fixed-case>nfer and <fixed-case>GENIA</fixed-case></title>
      <author><first>Sampo</first><last>Pyysalo</last></author>
      <author><first>Filip</first><last>Ginter</last></author>
      <author><first>Veronika</first><last>Laippala</last></author>
      <author><first>Katri</first><last>Haverinen</last></author>
      <author><first>Juho</first><last>Heimonen</last></author>
      <author><first>Tapio</first><last>Salakoski</last></author>
      <pages>25–32</pages>
      <url hash="291209f6">W07-1004</url>
    </paper>
    <paper id="5">
      <title>An Unsupervised Method for Extracting Domain-specific Affixes in Biological Literature</title>
      <author><first>Haibin</first><last>Liu</last></author>
      <author><first>Christian</first><last>Blouin</last></author>
      <author><first>Vlado</first><last>Kešelj</last></author>
      <pages>33–40</pages>
      <url hash="7f6fe772">W07-1005</url>
    </paper>
    <paper id="6">
      <title>Combining multiple evidence for gene symbol disambiguation</title>
      <author><first>Hua</first><last>Xu</last></author>
      <author><first>Jung-Wei</first><last>Fan</last></author>
      <author><first>Carol</first><last>Friedman</last></author>
      <pages>41–48</pages>
      <url hash="7c64d4e2">W07-1006</url>
    </paper>
    <paper id="7">
      <title>Mining a Lexicon of Technical Terms and Lay Equivalents</title>
      <author><first>Noemie</first><last>Elhadad</last></author>
      <author><first>Komal</first><last>Sutaria</last></author>
      <pages>49–56</pages>
      <url hash="4abc4c27">W07-1007</url>
    </paper>
    <paper id="8">
      <title>Annotation of Chemical Named Entities</title>
      <author><first>Peter</first><last>Corbett</last></author>
      <author><first>Colin</first><last>Batchelor</last></author>
      <author><first>Simone</first><last>Teufel</last></author>
      <pages>57–64</pages>
      <url hash="f9028e33">W07-1008</url>
    </paper>
    <paper id="9">
      <title>Recognising Nested Named Entities in Biomedical Text</title>
      <author><first>Beatrice</first><last>Alex</last></author>
      <author><first>Barry</first><last>Haddow</last></author>
      <author><first>Claire</first><last>Grover</last></author>
      <pages>65–72</pages>
      <url hash="2c815441">W07-1009</url>
    </paper>
    <paper id="10">
      <title>Exploring the Efficacy of Caption Search for Bioscience Journal Search Interfaces</title>
      <author><first>Marti</first><last>Hearst</last></author>
      <author><first>Anna</first><last>Divoli</last></author>
      <author><first>Ye</first><last>Jerry</last></author>
      <author><first>Michael</first><last>Wooldridge</last></author>
      <pages>73–80</pages>
      <url hash="10973691">W07-1010</url>
    </paper>
    <paper id="11">
      <title><fixed-case>C</fixed-case>on<fixed-case>T</fixed-case>ext: An Algorithm for Identifying Contextual Features from Clinical Text</title>
      <author><first>Wendy</first><last>Chapman</last></author>
      <author><first>John</first><last>Dowling</last></author>
      <author><first>David</first><last>Chu</last></author>
      <pages>81–88</pages>
      <url hash="9efb7554">W07-1011</url>
    </paper>
    <paper id="12">
      <title><fixed-case>B</fixed-case>io<fixed-case>N</fixed-case>oculars: Extracting Protein-Protein Interactions from Biomedical Text</title>
      <author><first>Amgad</first><last>Madkour</last></author>
      <author><first>Kareem</first><last>Darwish</last></author>
      <author><first>Hany</first><last>Hassan</last></author>
      <author><first>Ahmed</first><last>Hassan</last></author>
      <author><first>Ossama</first><last>Emam</last></author>
      <pages>89–96</pages>
      <url hash="a04b6ad7">W07-1012</url>
    </paper>
    <paper id="13">
      <title>A shared task involving multi-label classification of clinical free text</title>
      <author><first>John P.</first><last>Pestian</last></author>
      <author><first>Chris</first><last>Brew</last></author>
      <author><first>Pawel</first><last>Matykiewicz</last></author>
      <author><first>DJ</first><last>Hovermale</last></author>
      <author><first>Neil</first><last>Johnson</last></author>
      <author><first>K. Bretonnel</first><last>Cohen</last></author>
      <author><first>Wlodzislaw</first><last>Duch</last></author>
      <pages>97–104</pages>
      <url hash="b1d7319e">W07-1013</url>
    </paper>
    <paper id="14">
      <title>From indexing the biomedical literature to coding clinical text: experience with <fixed-case>MTI</fixed-case> and machine learning approaches</title>
      <author><first>Alan R.</first><last>Aronson</last></author>
      <author><first>Olivier</first><last>Bodenreider</last></author>
      <author><first>Dina</first><last>Demner-Fushman</last></author>
      <author><first>Kin Wah</first><last>Fung</last></author>
      <author><first>Vivian K.</first><last>Lee</last></author>
      <author><first>James G.</first><last>Mork</last></author>
      <author><first>Aurélie</first><last>Névéol</last></author>
      <author><first>Lee</first><last>Peters</last></author>
      <author><first>Willie J.</first><last>Rogers</last></author>
      <pages>105–112</pages>
      <url hash="9a0b697b">W07-1014</url>
    </paper>
    <paper id="15">
      <title>Automatically Restructuring Practice Guidelines using the <fixed-case>GEM</fixed-case> <fixed-case>DTD</fixed-case></title>
      <author><first>Amanda</first><last>Bouffier</last></author>
      <author><first>Thierry</first><last>Poibeau</last></author>
      <pages>113–120</pages>
      <url hash="38bf890b">W07-1015</url>
    </paper>
    <paper id="16">
      <title>A Study of Structured Clinical Abstracts and the Semantic Classification of Sentences</title>
      <author><first>Grace</first><last>Chung</last></author>
      <author><first>Enrico</first><last>Coiera</last></author>
      <pages>121–128</pages>
      <url hash="8eff1592">W07-1016</url>
    </paper>
    <paper id="17">
      <title>Automatic Code Assignment to Medical Text</title>
      <author><first>Koby</first><last>Crammer</last></author>
      <author><first>Mark</first><last>Dredze</last></author>
      <author><first>Kuzman</first><last>Ganchev</last></author>
      <author><first>Partha</first><last>Pratim Talukdar</last></author>
      <author><first>Steven</first><last>Carroll</last></author>
      <pages>129–136</pages>
      <url hash="05038c6a">W07-1017</url>
    </paper>
    <paper id="18">
      <title>Interpreting comparative constructions in biomedical text</title>
      <author><first>Marcelo</first><last>Fiszman</last></author>
      <author><first>Dina</first><last>Demner-Fushman</last></author>
      <author><first>Francois M.</first><last>Lang</last></author>
      <author><first>Philip</first><last>Goetz</last></author>
      <author><first>Thomas C.</first><last>Rindflesch</last></author>
      <pages>137–144</pages>
      <url hash="c70228c3">W07-1018</url>
    </paper>
    <paper id="19">
      <title>The Extraction of Enriched Protein-Protein Interactions from Biomedical Text</title>
      <author><first>Barry</first><last>Haddow</last></author>
      <author><first>Michael</first><last>Matthews</last></author>
      <pages>145–152</pages>
      <url hash="e3f49b7a">W07-1019</url>
    </paper>
    <paper id="20">
      <title>What’s in a gene name? Automated refinement of gene name dictionaries</title>
      <author><first>Jörg</first><last>Hakenberg</last></author>
      <pages>153–160</pages>
      <url hash="e73fec79">W07-1020</url>
    </paper>
    <paper id="21">
      <title>Exploring the Use of <fixed-case>NLP</fixed-case> in the Disclosure of Electronic Patient Records</title>
      <author><first>David</first><last>Hardcastle</last></author>
      <author><first>Catalina</first><last>Hallett</last></author>
      <pages>161–162</pages>
      <url hash="4f97cbe8">W07-1021</url>
    </paper>
    <paper id="22">
      <title><fixed-case>B</fixed-case>ase<fixed-case>NP</fixed-case>s that contain gene names: domain specificity and genericity</title>
      <author><first>Ian</first><last>Lewin</last></author>
      <pages>163–170</pages>
      <url hash="706968f9">W07-1022</url>
    </paper>
    <paper id="23">
      <title>Challenges for extracting biomedical knowledge from full text</title>
      <author><first>Tara</first><last>McIntosh</last></author>
      <author><first>James R.</first><last>Curran</last></author>
      <pages>171–178</pages>
      <url hash="5ec5c25d">W07-1023</url>
    </paper>
    <paper id="24">
      <title>Adaptation of <fixed-case>POS</fixed-case> Tagging for Multiple <fixed-case>B</fixed-case>io<fixed-case>M</fixed-case>edical Domains</title>
      <author><first>John E.</first><last>Miller</last></author>
      <author><first>Manabu</first><last>Torii</last></author>
      <author><first>K.</first><last>Vijay-Shanker</last></author>
      <pages>179–180</pages>
      <url hash="38be91a0">W07-1024</url>
    </paper>
    <paper id="25">
      <title>Information Extraction from Patients’ Free Form Documentation</title>
      <author><first>Agnieszka</first><last>Mykowiecka</last></author>
      <author><first>Malgorzata</first><last>Marciniak</last></author>
      <pages>181–182</pages>
      <url hash="0e1241cd">W07-1025</url>
    </paper>
    <paper id="26">
      <title>Automatic Indexing of Specialized Documents: Using Generic vs. Domain-Specific Document Representations</title>
      <author><first>Aurélie</first><last>Névéol</last></author>
      <author><first>James G.</first><last>Mork</last></author>
      <author><first>Alan R.</first><last>Aronson</last></author>
      <pages>183–190</pages>
      <url hash="7399c2aa">W07-1026</url>
    </paper>
    <paper id="27">
      <title>Developing Feature Types for Classifying Clinical Notes</title>
      <author><first>Jon</first><last>Patrick</last></author>
      <author><first>Yitao</first><last>Zhang</last></author>
      <author><first>Yefeng</first><last>Wang</last></author>
      <pages>191–192</pages>
      <url hash="4ed04b96">W07-1027</url>
    </paper>
    <paper id="28">
      <title>Quantitative Data on Referring Expressions in Biomedical Abstracts</title>
      <author><first>Michael</first><last>Poprat</last></author>
      <author><first>Udo</first><last>Hahn</last></author>
      <pages>193–194</pages>
      <url hash="63c0d819">W07-1028</url>
    </paper>
    <paper id="29">
      <title>Discovering contradicting protein-protein interactions in text</title>
      <author><first>Olivia</first><last>Sanchez</last></author>
      <author><first>Massimo</first><last>Poesio</last></author>
      <pages>195–196</pages>
      <url hash="cfa563c0">W07-1029</url>
    </paper>
    <paper id="30">
      <title>Marking time in developmental biology</title>
      <author><first>Gail</first><last>Sinclair</last></author>
      <author><first>Bonnie</first><last>Webber</last></author>
      <pages>197–198</pages>
      <url hash="2a2ec12b">W07-1030</url>
    </paper>
    <paper id="31">
      <title>Evaluating and combining and biomedical named entity recognition systems</title>
      <author><first>Andreas</first><last>Vlachos</last></author>
      <pages>199–200</pages>
      <url hash="6a9ad6c3">W07-1031</url>
    </paper>
    <paper id="32">
      <title>Unsupervised Learning of the Morpho-Semantic Relationship in <fixed-case>MEDLINE</fixed-case></title>
      <author><first>W. John</first><last>Wilbur</last></author>
      <pages>201–208</pages>
      <url hash="964b3f1a">W07-1032</url>
    </paper>
    <paper id="33">
      <title>Reranking for Biomedical Named-Entity Recognition</title>
      <author><first>Kazuhiro</first><last>Yoshida</last></author>
      <author><first>Jun’ichi</first><last>Tsujii</last></author>
      <pages>209–216</pages>
      <url hash="d346a0cf">W07-1033</url>
    </paper>
  </volume>
  <volume id="11">
    <meta>
      <booktitle>Proceedings of the Workshop on A Broader Perspective on Multiword Expressions</booktitle>
      <url hash="ffe9b371">W07-11</url>
      <editor><first>Nicole</first><last>Gregoire</last></editor>
      <editor><first>Stefan</first><last>Evert</last></editor>
      <editor><first>Su Nam</first><last>Kim</last></editor>
      <publisher>Association for Computational Linguistics</publisher>
      <address>Prague, Czech Republic</address>
      <month>June</month>
      <year>2007</year>
    </meta>
    <frontmatter>
      <url hash="83d945cd">W07-1100</url>
    </frontmatter>
    <paper id="1">
      <title>A Measure of Syntactic Flexibility for Automatically Identifying Multiword Expressions in Corpora</title>
      <author><first>Colin</first><last>Bannard</last></author>
      <pages>1–8</pages>
      <url hash="ccd439ba">W07-1101</url>
    </paper>
    <paper id="2">
      <title>Distinguishing Subtypes of Multiword Expressions Using Linguistically-Motivated Statistical Measures</title>
      <author><first>Afsaneh</first><last>Fazly</last></author>
      <author><first>Suzanne</first><last>Stevenson</last></author>
      <pages>9–16</pages>
      <url hash="799f616f">W07-1102</url>
    </paper>
    <paper id="3">
      <title>Design and Implementation of a Lexicon of <fixed-case>D</fixed-case>utch Multiword Expressions</title>
      <author><first>Nicole</first><last>Grégoire</last></author>
      <pages>17–24</pages>
      <url hash="56023ab1">W07-1103</url>
    </paper>
    <paper id="4">
      <title>Semantics-based Multiword Expression Extraction</title>
      <author><first>Tim</first><last>Van de Cruys</last></author>
      <author><first>Begoña</first><last>Villada Moirón</last></author>
      <pages>25–32</pages>
      <url hash="c84a15a4">W07-1104</url>
    </paper>
    <paper id="5">
      <title><fixed-case>S</fixed-case>panish Adverbial Frozen Expressions</title>
      <author><first>Dolors</first><last>Català</last></author>
      <author><first>Jorge</first><last>Baptista</last></author>
      <pages>33–40</pages>
      <url hash="79628c4b">W07-1105</url>
    </paper>
    <paper id="6">
      <title>Pulling their Weight: Exploiting Syntactic Forms for the Automatic Identification of Idiomatic Expressions in Context</title>
      <author><first>Paul</first><last>Cook</last></author>
      <author><first>Afsaneh</first><last>Fazly</last></author>
      <author><first>Suzanne</first><last>Stevenson</last></author>
      <pages>41–48</pages>
      <url hash="b50d1fc0">W07-1106</url>
    </paper>
    <paper id="7">
      <title>Pauses as an Indicator of Psycholinguistically Valid Multi-Word Expressions (<fixed-case>MWE</fixed-case>s)?</title>
      <author><first>Irina</first><last>Dahlmann</last></author>
      <author><first>Svenja</first><last>Adolphs</last></author>
      <pages>49–56</pages>
      <url hash="6824066a">W07-1107</url>
    </paper>
    <paper id="8">
      <title>Co-occurrence Contexts for Noun Compound Interpretation</title>
      <author><first>Diarmuid</first><last>Ó Séaghdha</last></author>
      <author><first>Ann</first><last>Copestake</last></author>
      <pages>57–64</pages>
      <url hash="be20af6b">W07-1108</url>
    </paper>
    <paper id="9">
      <title>Learning Dependency Relations of <fixed-case>J</fixed-case>apanese Compound Functional Expressions</title>
      <author><first>Takehito</first><last>Utsuro</last></author>
      <author><first>Takao</first><last>Shime</last></author>
      <author><first>Masatoshi</first><last>Tsuchiya</last></author>
      <author><first>Suguru</first><last>Matsuyoshi</last></author>
      <author><first>Satoshi</first><last>Sato</last></author>
      <pages>65–72</pages>
      <url hash="7fa52d89">W07-1109</url>
    </paper>
    <paper id="10">
      <title>Semantic Labeling of Compound Nominalization in <fixed-case>C</fixed-case>hinese</title>
      <author><first>Jinglei</first><last>Zhao</last></author>
      <author><first>Hui</first><last>Liu</last></author>
      <author><first>Ruzhan</first><last>Lu</last></author>
      <pages>73–80</pages>
      <url hash="3e807b91">W07-1110</url>
    </paper>
  </volume>
  <volume id="12">
    <meta>
      <booktitle><fixed-case>ACL</fixed-case> 2007 Workshop on Deep Linguistic Processing</booktitle>
      <url hash="d4368edc">W07-12</url>
      <editor><first>Timothy</first><last>Baldwin</last></editor>
      <editor><first>Mark</first><last>Dras</last></editor>
      <editor><first>Julia</first><last>Hockenmaier</last></editor>
      <editor><first>Tracy Holloway</first><last>King</last></editor>
      <editor><first>Gertjan</first><last>van Noord</last></editor>
      <publisher>Association for Computational Linguistics</publisher>
      <address>Prague, Czech Republic</address>
      <month>June</month>
      <year>2007</year>
    </meta>
    <frontmatter>
      <url hash="67784f1b">W07-1200</url>
    </frontmatter>
    <paper id="1">
      <title>Multi-Component <fixed-case>T</fixed-case>ree <fixed-case>A</fixed-case>djoining <fixed-case>G</fixed-case>rammars, Dependency Graph Models, and Linguistic Analyses</title>
      <author><first>Joan</first><last>Chen-Main</last></author>
      <author><first>Aravind</first><last>Joshi</last></author>
      <pages>1–8</pages>
      <url hash="5a583196">W07-1201</url>
    </paper>
    <paper id="2">
      <title>Perceptron Training for a Wide-Coverage Lexicalized-Grammar Parser</title>
      <author><first>Stephen</first><last>Clark</last></author>
      <author><first>James</first><last>Curran</last></author>
      <pages>9–16</pages>
      <url hash="d58b3537">W07-1202</url>
    </paper>
    <paper id="3">
      <title>Filling Statistics with Linguistics – Property Design for the Disambiguation of <fixed-case>G</fixed-case>erman <fixed-case>LFG</fixed-case> Parses</title>
      <author><first>Martin</first><last>Forst</last></author>
      <pages>17–24</pages>
      <url hash="1959ccd4">W07-1203</url>
    </paper>
    <paper id="4">
      <title>Exploiting Semantic Information for <fixed-case>HPSG</fixed-case> Parse Selection</title>
      <author><first>Sanae</first><last>Fujita</last></author>
      <author><first>Francis</first><last>Bond</last></author>
      <author><first>Stephan</first><last>Oepen</last></author>
      <author><first>Takaaki</first><last>Tanaka</last></author>
      <pages>25–32</pages>
      <url hash="f73d3b5b">W07-1204</url>
    </paper>
    <paper id="5">
      <title>Deep Grammars in a Tree Labeling Approach to Syntax-based Statistical Machine Translation</title>
      <author><first>Mark</first><last>Hopkins</last></author>
      <author><first>Jonas</first><last>Kuhn</last></author>
      <pages>33–40</pages>
      <url hash="7aa14893">W07-1205</url>
    </paper>
    <paper id="6">
      <title>Question Answering based on Semantic Roles</title>
      <author><first>Michael</first><last>Kaisser</last></author>
      <author><first>Bonnie</first><last>Webber</last></author>
      <pages>41–48</pages>
      <url hash="9f712601">W07-1206</url>
    </paper>
    <paper id="7">
      <title>Deep Linguistic Processing for Spoken Dialogue Systems</title>
      <author><first>James</first><last>Allen</last></author>
      <author><first>Myroslava</first><last>Dzikovska</last></author>
      <author><first>Mehdi</first><last>Manshadi</last></author>
      <author><first>Mary</first><last>Swift</last></author>
      <pages>49–56</pages>
      <url hash="59e12184">W07-1207</url>
    </paper>
    <paper id="8">
      <title>Self- or Pre-Tuning? Deep Linguistic Processing of Language Variants</title>
      <author><first>António</first><last>Branco</last></author>
      <author><first>Francisco</first><last>Costa</last></author>
      <pages>57–64</pages>
      <url hash="040e6ef6">W07-1208</url>
    </paper>
    <paper id="9">
      <title>Pruning the Search Space of a Hand-Crafted Parsing System with a Probabilistic Parser</title>
      <author><first>Aoife</first><last>Cahill</last></author>
      <author><first>Tracy Holloway</first><last>King</last></author>
      <author><first>John T.</first><last>Maxwell III</last></author>
      <pages>65–72</pages>
      <url hash="cfaf3b78">W07-1209</url>
    </paper>
    <paper id="10">
      <title>Semantic Composition with (Robust) <fixed-case>M</fixed-case>inimal <fixed-case>R</fixed-case>ecursion <fixed-case>S</fixed-case>emantics</title>
      <author><first>Ann</first><last>Copestake</last></author>
      <pages>73–80</pages>
      <url hash="d949d821">W07-1210</url>
    </paper>
    <paper id="11">
      <title>A Task-based Comparison of Information Extraction Pattern Models</title>
      <author><first>Mark</first><last>Greenwood</last></author>
      <author><first>Mark</first><last>Stevenson</last></author>
      <pages>81–88</pages>
      <url hash="080bd3dc">W07-1211</url>
    </paper>
    <paper id="12">
      <title>Creating a Systemic Functional Grammar Corpus from the <fixed-case>P</fixed-case>enn <fixed-case>T</fixed-case>reebank</title>
      <author><first>Matthew</first><last>Honnibal</last></author>
      <author><first>James R.</first><last>Curran</last></author>
      <pages>89–96</pages>
      <url hash="8ee486f2">W07-1212</url>
    </paper>
    <paper id="13">
      <title>Verb Valency Semantic Representation for Deep Linguistic Processing</title>
      <author><first>Aleš</first><last>Horák</last></author>
      <author><first>Karel</first><last>Pala</last></author>
      <author><first>Marie</first><last>Duží</last></author>
      <author><first>Pavel</first><last>Materna</last></author>
      <pages>97–104</pages>
      <url hash="1b40557c">W07-1213</url>
    </paper>
    <paper id="14">
      <title>The <fixed-case>S</fixed-case>panish Resource Grammar: Pre-processing Strategy and Lexical Acquisition</title>
      <author><first>Montserrat</first><last>Marimon</last></author>
      <author><first>Núria</first><last>Bel</last></author>
      <author><first>Sergio</first><last>Espeja</last></author>
      <author><first>Natalia</first><last>Seghezzi</last></author>
      <pages>105–111</pages>
      <url hash="8e8c8457">W07-1214</url>
    </paper>
    <paper id="15">
      <title>Extracting a Verb Lexicon for Deep Parsing from <fixed-case>F</fixed-case>rame<fixed-case>N</fixed-case>et</title>
      <author><first>Mark</first><last>McConville</last></author>
      <author><first>Myroslava O.</first><last>Dzikovska</last></author>
      <pages>112–119</pages>
      <url hash="4b26d3a4">W07-1215</url>
    </paper>
    <paper id="16">
      <title>Fips, A “Deep” Linguistic Multilingual Parser</title>
      <author><first>Eric</first><last>Wehrli</last></author>
      <pages>120–127</pages>
      <url hash="8135667e">W07-1216</url>
    </paper>
    <paper id="17">
      <title>Partial Parse Selection for Robust Deep Processing</title>
      <author><first>Yi</first><last>Zhang</last></author>
      <author><first>Valia</first><last>Kordoni</last></author>
      <author><first>Erin</first><last>Fitzgerald</last></author>
      <pages>128–135</pages>
      <url hash="13c51cf6">W07-1217</url>
    </paper>
    <paper id="18">
      <title>Validation and Regression Testing for a Cross-linguistic Grammar Resource</title>
      <author><first>Emily M.</first><last>Bender</last></author>
      <author><first>Laurie</first><last>Poulson</last></author>
      <author><first>Scott</first><last>Drellishak</last></author>
      <author><first>Chris</first><last>Evans</last></author>
      <pages>136–143</pages>
      <url hash="1e6bbe2d">W07-1218</url>
    </paper>
    <paper id="19">
      <title>Local Ambiguity Packing and Discontinuity in <fixed-case>G</fixed-case>erman</title>
      <author><first>Berthold</first><last>Crysmann</last></author>
      <pages>144–151</pages>
      <url hash="2c7bd8ae">W07-1219</url>
    </paper>
    <paper id="20">
      <title>The Corpus and the Lexicon: Standardising Deep Lexical Acquisition Evaluation</title>
      <author><first>Yi</first><last>Zhang</last></author>
      <author><first>Timothy</first><last>Baldwin</last></author>
      <author><first>Valia</first><last>Kordoni</last></author>
      <pages>152–159</pages>
      <url hash="905a47fa">W07-1220</url>
    </paper>
  </volume>
  <volume id="13">
    <meta>
      <booktitle>Proceedings of Ninth Meeting of the <fixed-case>ACL</fixed-case> Special Interest Group in Computational Morphology and Phonology</booktitle>
      <url hash="efc4ab76">W07-13</url>
      <editor><first>John</first><last>Nerbonne</last></editor>
      <editor><first>T. Mark</first><last>Ellison</last></editor>
      <editor><first>Grzegorz</first><last>Kondrak</last></editor>
      <publisher>Association for Computational Linguistics</publisher>
      <address>Prague, Czech Republic</address>
      <month>June</month>
      <year>2007</year>
    </meta>
    <frontmatter>
      <url hash="8b8cfe46">W07-1300</url>
    </frontmatter>
    <paper id="1">
      <title>Computing and Historical Phonology</title>
      <author><first>John</first><last>Nerbonne</last></author>
      <author><first>T. Mark</first><last>Ellison</last></author>
      <author><first>Grzegorz</first><last>Kondrak</last></author>
      <pages>1–5</pages>
      <url hash="2d32b4c4">W07-1301</url>
    </paper>
    <paper id="2">
      <title>Word Similarity Metrics and Multilateral Comparison</title>
      <author><first>Brett</first><last>Kessler</last></author>
      <pages>6–14</pages>
      <url hash="57643f44">W07-1302</url>
    </paper>
    <paper id="3">
      <title><fixed-case>B</fixed-case>ayesian Identification of Cognates and Correspondences</title>
      <author><first>T. Mark</first><last>Ellison</last></author>
      <pages>15–22</pages>
      <url hash="8215e144">W07-1303</url>
    </paper>
    <paper id="4">
<<<<<<< HEAD
      <title>Testing Cladistics on Dialect Networks and Phyla (<fixed-case>G</fixed-case>allo-<fixed-case>R</fixed-case>omance Vowels, Southern Italo-<fixed-case>R</fixed-case>omance Diasystems and <fixed-case>M</fixed-case>ayan Languages)</title>
=======
      <title>Testing Cladistics on Dialect Networks and Phyla (<fixed-case>G</fixed-case>allo-<fixed-case>R</fixed-case>omance Vowels, Southern Italo-<fixed-case>R</fixed-case>omance Diasystems and Mayan Languages)</title>
>>>>>>> c2f58550
      <author><first>Antonella</first><last>Gaillard-Corvaglia</last></author>
      <author><first>Jean-Léo</first><last>Léonard</last></author>
      <author><first>Pierre</first><last>Darlu</last></author>
      <pages>23–30</pages>
      <url hash="74bd0912">W07-1304</url>
    </paper>
    <paper id="5">
      <title>The Relative Divergence of <fixed-case>D</fixed-case>utch Dialect Pronunciations from their Common Source: An Exploratory Study</title>
      <author><first>Wilbert</first><last>Heeringa</last></author>
      <author><first>Brian</first><last>Joseph</last></author>
      <pages>31–39</pages>
      <url hash="c6c71db4">W07-1305</url>
    </paper>
    <paper id="6">
      <title>Can Corpus Based Measures be Used for Comparative Study of Languages?</title>
      <author><first>Anil Kumar</first><last>Singh</last></author>
      <author><first>Harshit</first><last>Surana</last></author>
      <pages>40–47</pages>
      <url hash="d7e12b7b">W07-1306</url>
    </paper>
    <paper id="7">
      <title>Inducing Sound Segment Differences Using Pair Hidden <fixed-case>M</fixed-case>arkov Models</title>
      <author><first>Martijn</first><last>Wieling</last></author>
      <author><first>Therese</first><last>Leinonen</last></author>
      <author><first>John</first><last>Nerbonne</last></author>
      <pages>48–56</pages>
      <url hash="4db7c5de">W07-1307</url>
    </paper>
    <paper id="8">
      <title>Phonological Reconstruction of a Dead Language Using the Gradual Learning Algorithm</title>
      <author><first>Eric</first><last>Smith</last></author>
      <pages>57–64</pages>
      <url hash="d3fe8816">W07-1308</url>
    </paper>
    <paper id="9">
      <title>Evolution, Optimization, and Language Change: The Case of <fixed-case>B</fixed-case>engali Verb Inflections</title>
      <author><first>Monojit</first><last>Choudhury</last></author>
      <author><first>Vaibhav</first><last>Jalan</last></author>
      <author><first>Sudeshna</first><last>Sarkar</last></author>
      <author><first>Anupam</first><last>Basu</last></author>
      <pages>65–74</pages>
      <url hash="8499f05d">W07-1309</url>
    </paper>
    <paper id="10">
      <title>On the Geolinguistic Change in <fixed-case>N</fixed-case>orthern <fixed-case>F</fixed-case>rance between 1300 and 1900: A Dialectometrical Inquiry</title>
      <author><first>Hans</first><last>Goebl</last></author>
      <pages>75–83</pages>
      <url hash="60410aa0">W07-1310</url>
    </paper>
    <paper id="11">
      <title>Visualizing the Evaluation of Distance Measures</title>
      <author><first>Thomas</first><last>Pilz</last></author>
      <author><first>Axel</first><last>Philipsenburg</last></author>
      <author><first>Wolfram</first><last>Luther</last></author>
      <pages>84–92</pages>
      <url hash="5a61524e">W07-1311</url>
    </paper>
    <paper id="12">
      <title>Data Nonlinearity in Exploratory Multivariate Analysis of Language Corpora</title>
      <author><first>Hermann</first><last>Moisl</last></author>
      <pages>93–100</pages>
      <url hash="4bb819cd">W07-1312</url>
    </paper>
    <paper id="13">
      <title>Emergence of Community Structures in Vowel Inventories: An Analysis Based on Complex Networks</title>
      <author><first>Animesh</first><last>Mukherjee</last></author>
      <author><first>Monojit</first><last>Choudhury</last></author>
      <author><first>Anupam</first><last>Basu</last></author>
      <author><first>Niloy</first><last>Ganguly</last></author>
      <pages>101–108</pages>
      <url hash="d5c56778">W07-1313</url>
    </paper>
    <paper id="14">
      <title>Cognate Identification and Alignment Using Practical Orthographies</title>
      <author><first>Michael</first><last>Cysouw</last></author>
      <author><first>Hagen</first><last>Jung</last></author>
      <pages>109–116</pages>
      <url hash="83c0dbae">W07-1314</url>
    </paper>
    <paper id="15">
      <title><fixed-case>P</fixed-case>ara<fixed-case>M</fixed-case>or: Minimally Supervised Induction of Paradigm Structure and Morphological Analysis</title>
      <author><first>Christian</first><last>Monson</last></author>
      <author><first>Jaime</first><last>Carbonell</last></author>
      <author><first>Alon</first><last>Lavie</last></author>
      <author><first>Lori</first><last>Levin</last></author>
      <pages>117–125</pages>
      <url hash="03db837a">W07-1315</url>
    </paper>
    <paper id="16">
      <title>Dynamic Correspondences: An Object-Oriented Approach to Tracking Sound Reconstructions</title>
      <author><first>Tyler</first><last>Peterson</last></author>
      <author><first>Gessiane</first><last>Picanço</last></author>
      <pages>126–133</pages>
      <url hash="54597333">W07-1316</url>
    </paper>
    <paper id="17">
      <title>Creating a Comparative Dictionary of <fixed-case>T</fixed-case>otonac-<fixed-case>T</fixed-case>epehua</title>
      <author><first>Grzegorz</first><last>Kondrak</last></author>
      <author><first>David</first><last>Beck</last></author>
      <author><first>Philip</first><last>Dilts</last></author>
      <pages>134–141</pages>
      <url hash="c250ce30">W07-1317</url>
    </paper>
  </volume>
  <volume id="14">
    <meta>
      <booktitle>Proceedings of the <fixed-case>ACL</fixed-case>-<fixed-case>PASCAL</fixed-case> Workshop on Textual Entailment and Paraphrasing</booktitle>
      <url hash="14bacc0f">W07-14</url>
      <editor><first>Satoshi</first><last>Sekine</last></editor>
      <editor><first>Kentaro</first><last>Inui</last></editor>
      <editor><first>Ido</first><last>Dagan</last></editor>
      <editor><first>Bill</first><last>Dolan</last></editor>
      <editor><first>Danilo</first><last>Giampiccolo</last></editor>
      <editor><first>Bernardo</first><last>Magnini</last></editor>
      <publisher>Association for Computational Linguistics</publisher>
      <address>Prague</address>
      <month>June</month>
      <year>2007</year>
    </meta>
    <frontmatter>
      <url hash="8f9581af">W07-1400</url>
    </frontmatter>
    <paper id="1">
      <title>The Third <fixed-case>PASCAL</fixed-case> Recognizing Textual Entailment Challenge</title>
      <author><first>Danilo</first><last>Giampiccolo</last></author>
      <author><first>Bernardo</first><last>Magnini</last></author>
      <author><first>Ido</first><last>Dagan</last></author>
      <author><first>Bill</first><last>Dolan</last></author>
      <pages>1–9</pages>
      <url hash="bae20d6d">W07-1401</url>
    </paper>
    <paper id="2">
      <title>A Semantic Approach To Textual Entailment: System Evaluation and Task Analysis</title>
      <author><first>Aljoscha</first><last>Burchardt</last></author>
      <author><first>Nils</first><last>Reiter</last></author>
      <author><first>Stefan</first><last>Thater</last></author>
      <author><first>Anette</first><last>Frank</last></author>
      <pages>10–15</pages>
      <url hash="749dfe51">W07-1402</url>
    </paper>
    <paper id="3">
      <title>Precision-focused Textual Inference</title>
      <author><first>Daniel</first><last>Bobrow</last></author>
      <author><first>Dick</first><last>Crouch</last></author>
      <author><first>Tracy Holloway</first><last>King</last></author>
      <author><first>Cleo</first><last>Condoravdi</last></author>
      <author><first>Lauri</first><last>Karttunen</last></author>
      <author><first>Rowan</first><last>Nairn</last></author>
      <author><first>Valeria</first><last>de Paiva</last></author>
      <author><first>Annie</first><last>Zaenen</last></author>
      <pages>16–21</pages>
      <url hash="75fb28d4">W07-1403</url>
    </paper>
    <paper id="4">
      <title><fixed-case>COGEX</fixed-case> at <fixed-case>RTE</fixed-case> 3</title>
      <author><first>Marta</first><last>Tatu</last></author>
      <author><first>Dan</first><last>Moldovan</last></author>
      <pages>22–27</pages>
      <url hash="1f605170">W07-1404</url>
    </paper>
    <paper id="5">
      <title>A Corpus of Fine-Grained Entailment Relations</title>
      <author><first>Rodney D.</first><last>Nielsen</last></author>
      <author><first>Wayne</first><last>Ward</last></author>
      <pages>28–35</pages>
      <url hash="a2349697">W07-1405</url>
    </paper>
    <paper id="6">
      <title>Recognizing Textual Entailment Using Sentence Similarity based on Dependency Tree Skeletons</title>
      <author><first>Rui</first><last>Wang</last></author>
      <author><first>Günter</first><last>Neumann</last></author>
      <pages>36–41</pages>
      <url hash="aac895a6">W07-1406</url>
    </paper>
    <paper id="7">
      <title>Learning Textual Entailment using <fixed-case>SVM</fixed-case>s and String Similarity Measures</title>
      <author><first>Prodromos</first><last>Malakasiotis</last></author>
      <author><first>Ion</first><last>Androutsopoulos</last></author>
      <pages>42–47</pages>
      <url hash="f2ffd806">W07-1407</url>
    </paper>
    <paper id="8">
      <title>Entailment and Anaphora Resolution in <fixed-case>RTE</fixed-case>3</title>
      <author><first>Rodolfo</first><last>Delmonte</last></author>
      <author><first>Antonella</first><last>Bristot</last></author>
      <author><first>Marco Aldo</first><last>Piccolino Boniforti</last></author>
      <author><first>Sara</first><last>Tonelli</last></author>
      <pages>48–53</pages>
      <url hash="3e8103d5">W07-1408</url>
    </paper>
    <paper id="9">
      <title>On the Role of Lexical and World Knowledge in <fixed-case>RTE</fixed-case>3</title>
      <author><first>Peter</first><last>Clark</last></author>
      <author><first>Phil</first><last>Harrison</last></author>
      <author><first>John</first><last>Thompson</last></author>
      <author><first>William</first><last>Murray</last></author>
      <author><first>Jerry</first><last>Hobbs</last></author>
      <author><first>Christiane</first><last>Fellbaum</last></author>
      <pages>54–59</pages>
      <url hash="b9bebe6c">W07-1409</url>
    </paper>
    <paper id="10">
      <title>Machine Learning with Semantic-Based Distances Between Sentences for Textual Entailment</title>
      <author><first>Daniel</first><last>Ferrés</last></author>
      <author><first>Horacio</first><last>Rodríguez</last></author>
      <pages>60–65</pages>
      <url hash="4edcd0d1">W07-1410</url>
    </paper>
    <paper id="11">
      <title>A Perspective-Based Approach for Solving Textual Entailment Recognition</title>
      <author><first>Óscar</first><last>Ferrández</last></author>
      <author><first>Daniel</first><last>Micol</last></author>
      <author><first>Rafael</first><last>Muñoz</last></author>
      <author><first>Manuel</first><last>Palomar</last></author>
      <pages>66–71</pages>
      <url hash="5774cc36">W07-1411</url>
    </paper>
    <paper id="12">
      <title>Shallow Semantic in Fast Textual Entailment Rule Learners</title>
      <author><first>Fabio Massimo</first><last>Zanzotto</last></author>
      <author><first>Marco</first><last>Pennacchiotti</last></author>
      <author><first>Alessandro</first><last>Moschitti</last></author>
      <pages>72–77</pages>
      <url hash="69c5a778">W07-1412</url>
    </paper>
    <paper id="13">
      <title>Combining Lexical-Syntactic Information with Machine Learning for Recognizing Textual Entailment</title>
      <author><first>Arturo</first><last>Montejo-Ráez</last></author>
      <author><first>Jose Manuel</first><last>Perea</last></author>
      <author><first>Fernando</first><last>Martínez-Santiago</last></author>
      <author><first>Miguel Ángel</first><last>García-Cumbreras</last></author>
      <author><first>Maite</first><last>Martín-Valdivia</last></author>
      <author><first>Alfonso</first><last>Ureña-López</last></author>
      <pages>78–82</pages>
      <url hash="551154db">W07-1413</url>
    </paper>
    <paper id="14">
      <title>Dependency-based paraphrasing for recognizing textual entailment</title>
      <author><first>Erwin</first><last>Marsi</last></author>
      <author><first>Emiel</first><last>Krahmer</last></author>
      <author><first>Wauter</first><last>Bosma</last></author>
      <pages>83–88</pages>
      <url hash="c8741a25">W07-1414</url>
    </paper>
    <paper id="15">
      <title>Experiments of <fixed-case>UNED</fixed-case> at the Third Recognising Textual Entailment Challenge</title>
      <author><first>Álvaro</first><last>Rodrigo</last></author>
      <author><first>Anselmo</first><last>Peñas</last></author>
      <author><first>Jesús</first><last>Herrera</last></author>
      <author><first>Felisa</first><last>Verdejo</last></author>
      <pages>89–94</pages>
      <url hash="e1513c9e">W07-1415</url>
    </paper>
    <paper id="16">
      <title>Textual Entailment Using Univariate Density Model and Maximizing Discriminant Function</title>
      <author><first>Scott</first><last>Settembre</last></author>
      <pages>95–100</pages>
      <url hash="fd147a29">W07-1416</url>
    </paper>
    <paper id="17">
      <title>The Role of Sentence Structure in Recognizing Textual Entailment</title>
      <author><first>Catherine</first><last>Blake</last></author>
      <pages>101–106</pages>
      <url hash="b0d78d42">W07-1417</url>
    </paper>
    <paper id="18">
      <title>Semantic and Logical Inference Model for Textual Entailment</title>
      <author><first>Dan</first><last>Roth</last></author>
      <author><first>Mark</first><last>Sammons</last></author>
      <pages>107–112</pages>
      <url hash="a5058476">W07-1418</url>
    </paper>
    <paper id="19">
      <title><fixed-case>SVO</fixed-case> triple based Latent Semantic Analysis for recognising textual entailment</title>
      <author><first>Gaston</first><last>Burek</last></author>
      <author><first>Christian</first><last>Pietsch</last></author>
      <author><first>Anne</first><last>De Roeck</last></author>
      <pages>113–118</pages>
      <url hash="23da81ed">W07-1419</url>
    </paper>
    <paper id="20">
      <title>Textual Entailment Through Extended Lexical Overlap and Lexico-Semantic Matching</title>
      <author><first>Rod</first><last>Adams</last></author>
      <author><first>Gabriel</first><last>Nicolae</last></author>
      <author><first>Cristina</first><last>Nicolae</last></author>
      <author><first>Sanda</first><last>Harabagiu</last></author>
      <pages>119–124</pages>
      <url hash="5dfe6f6e">W07-1420</url>
    </paper>
    <paper id="21">
      <title>Hypothesis Transformation and Semantic Variability Rules Used in Recognizing Textual Entailment</title>
      <author><first>Adrian</first><last>Iftene</last></author>
      <author><first>Alexandra</first><last>Balahur-Dobrescu</last></author>
      <pages>125–130</pages>
      <url hash="710a72e5">W07-1421</url>
    </paper>
    <paper id="22">
      <title>Semantic Inference at the Lexical-Syntactic Level for Textual Entailment Recognition</title>
      <author><first>Roy</first><last>Bar-Haim</last></author>
      <author><first>Ido</first><last>Dagan</last></author>
      <author><first>Iddo</first><last>Greental</last></author>
      <author><first>Idan</first><last>Szpektor</last></author>
      <author><first>Moshe</first><last>Friedman</last></author>
      <pages>131–136</pages>
      <url hash="47cecb62">W07-1422</url>
    </paper>
    <paper id="23">
      <title>An Extensible Probabilistic Transformation-based Approach to the Third Recognizing Textual Entailment Challenge</title>
      <author><first>Stefan</first><last>Harmeling</last></author>
      <pages>137–142</pages>
      <url hash="0becd8af">W07-1423</url>
    </paper>
    <paper id="24">
      <title><fixed-case>M</fixed-case>utaphrase: Paraphrasing with <fixed-case>F</fixed-case>rame<fixed-case>N</fixed-case>et</title>
      <author><first>Michael</first><last>Ellsworth</last></author>
      <author><first>Adam</first><last>Janin</last></author>
      <pages>143–150</pages>
      <url hash="a4cdab65">W07-1424</url>
    </paper>
    <paper id="25">
      <title>A Compositional Approach toward Dynamic Phrasal Thesaurus</title>
      <author><first>Atsushi</first><last>Fujita</last></author>
      <author><first>Shuhei</first><last>Kato</last></author>
      <author><first>Naoki</first><last>Kato</last></author>
      <author><first>Satoshi</first><last>Sato</last></author>
      <pages>151–158</pages>
      <url hash="5a2ababe">W07-1425</url>
    </paper>
    <paper id="26">
      <title>Machine Learning Based Semantic Inference: Experiments and Observations at <fixed-case>RTE</fixed-case>-3</title>
      <author><first>Baoli</first><last>Li</last></author>
      <author><first>Joseph</first><last>Irwin</last></author>
      <author><first>Ernest V.</first><last>Garcia</last></author>
      <author><first>Ashwin</first><last>Ram</last></author>
      <pages>159–164</pages>
      <url hash="11510faa">W07-1426</url>
    </paper>
    <paper id="27">
      <title>Learning Alignments and Leveraging Natural Logic</title>
      <author><first>Nathanael</first><last>Chambers</last></author>
      <author><first>Daniel</first><last>Cer</last></author>
      <author><first>Trond</first><last>Grenager</last></author>
      <author><first>David</first><last>Hall</last></author>
      <author><first>Chloe</first><last>Kiddon</last></author>
      <author><first>Bill</first><last>MacCartney</last></author>
      <author><first>Marie-Catherine</first><last>de Marneffe</last></author>
      <author><first>Daniel</first><last>Ramage</last></author>
      <author><first>Eric</first><last>Yeh</last></author>
      <author><first>Christopher D.</first><last>Manning</last></author>
      <pages>165–170</pages>
      <url hash="71a84c12">W07-1427</url>
    </paper>
    <paper id="28">
      <title>A Discourse Commitment-Based Framework for Recognizing Textual Entailment</title>
      <author><first>Andrew</first><last>Hickl</last></author>
      <author><first>Jeremy</first><last>Bensley</last></author>
      <pages>171–176</pages>
      <url hash="4542c30f">W07-1428</url>
    </paper>
    <paper id="29">
      <title>Biology Based Alignments of Paraphrases for Sentence Compression</title>
      <author><first>João</first><last>Cordeiro</last></author>
      <author><first>Gäel</first><last>Dias</last></author>
      <author><first>Guillaume</first><last>Cleuziou</last></author>
      <pages>177–184</pages>
      <url hash="52f1d7fd">W07-1429</url>
    </paper>
    <paper id="30">
      <title>A first order semantic approach to adjectival inference</title>
      <author><first>Marilisa</first><last>Amoia</last></author>
      <author><first>Claire</first><last>Gardent</last></author>
      <pages>185–192</pages>
      <url hash="2bb6b3eb">W07-1430</url>
    </paper>
    <paper id="31">
      <title>Natural Logic for Textual Inference</title>
      <author><first>Bill</first><last>MacCartney</last></author>
      <author><first>Christopher D.</first><last>Manning</last></author>
      <pages>193–200</pages>
      <url hash="79708d94">W07-1431</url>
    </paper>
  </volume>
  <volume id="15">
    <meta>
      <booktitle>Proceedings of the Linguistic Annotation Workshop</booktitle>
      <url hash="2dd225be">W07-15</url>
      <editor><first>Branimir</first><last>Boguraev</last></editor>
      <editor><first>Nancy</first><last>Ide</last></editor>
      <editor><first>Adam</first><last>Meyers</last></editor>
      <editor><first>Shigeko</first><last>Nariyama</last></editor>
      <editor><first>Manfred</first><last>Stede</last></editor>
      <editor><first>Janyce</first><last>Wiebe</last></editor>
      <editor><first>Graham</first><last>Wilcock</last></editor>
      <publisher>Association for Computational Linguistics</publisher>
      <address>Prague, Czech Republic</address>
      <month>June</month>
      <year>2007</year>
    </meta>
    <frontmatter>
      <url hash="5cd8ce3d">W07-1500</url>
    </frontmatter>
    <paper id="1">
      <title><fixed-case>G</fixed-case>r<fixed-case>AF</fixed-case>: A Graph-based Format for Linguistic Annotations</title>
      <author><first>Nancy</first><last>Ide</last></author>
      <author><first>Keith</first><last>Suderman</last></author>
      <pages>1–8</pages>
      <url hash="a1f295d1">W07-1501</url>
    </paper>
    <paper id="2">
      <title>Efficient Annotation with the <fixed-case>J</fixed-case>ena <fixed-case>AN</fixed-case>notation <fixed-case>E</fixed-case>nvironment (<fixed-case>JANE</fixed-case>)</title>
      <author><first>Katrin</first><last>Tomanek</last></author>
      <author><first>Joachim</first><last>Wermter</last></author>
      <author><first>Udo</first><last>Hahn</last></author>
      <pages>9–16</pages>
      <url hash="4f5908db">W07-1502</url>
    </paper>
    <paper id="3">
      <title>Mining Syntactically Annotated Corpora with <fixed-case>XQ</fixed-case>uery</title>
      <author><first>Gosse</first><last>Bouma</last></author>
      <author><first>Geert</first><last>Kloosterman</last></author>
      <pages>17–24</pages>
      <url hash="98b5f271">W07-1503</url>
    </paper>
    <paper id="4">
      <title>Assocating Facial Displays with Syntactic Constituents for Generation</title>
      <author><first>Mary Ellen</first><last>Foster</last></author>
      <pages>25–32</pages>
      <url hash="8634c222">W07-1504</url>
    </paper>
    <paper id="5">
      <title>An Annotation Type System for a Data-Driven <fixed-case>NLP</fixed-case> Pipeline</title>
      <author><first>Udo</first><last>Hahn</last></author>
      <author><first>Ekaterina</first><last>Buyko</last></author>
      <author><first>Katrin</first><last>Tomanek</last></author>
      <author><first>Scott</first><last>Piao</last></author>
      <author><first>John</first><last>McNaught</last></author>
      <author><first>Yoshimasa</first><last>Tsuruoka</last></author>
      <author><first>Sophia</first><last>Ananiadou</last></author>
      <pages>33–40</pages>
      <url hash="0c5dd1da">W07-1505</url>
    </paper>
    <paper id="6">
      <title>Discontinuity Revisited: An Improved Conversion to Context-Free Representations</title>
      <author><first>Adriane</first><last>Boyd</last></author>
      <pages>41–44</pages>
      <url hash="aa9fc630">W07-1506</url>
    </paper>
    <paper id="7">
      <title>Usage of <fixed-case>XSL</fixed-case> Stylesheets for the Annotation of the <fixed-case>S</fixed-case>ámi Language Corpora.</title>
      <author><first>Saara</first><last>Huhmarniemi</last></author>
      <author><first>Sjur N.</first><last>Moshagen</last></author>
      <author><first>Trond</first><last>Trosterud</last></author>
      <pages>45–48</pages>
      <url hash="363038b9">W07-1507</url>
    </paper>
    <paper id="8">
      <title>Criteria for the Manual Grouping of Verb Senses</title>
      <author><first>Cecily Jill</first><last>Duffield</last></author>
      <author><first>Jena D.</first><last>Hwang</last></author>
      <author><first>Susan Windisch</first><last>Brown</last></author>
      <author><first>Dmitriy</first><last>Dligach</last></author>
      <author><first>Sarah E.</first><last>Vieweg</last></author>
      <author><first>Jenny</first><last>Davis</last></author>
      <author><first>Martha</first><last>Palmer</last></author>
      <pages>49–52</pages>
      <url hash="1c8b368d">W07-1508</url>
    </paper>
    <paper id="9">
      <title>Semi-Automated Named Entity Annotation</title>
      <author><first>Kuzman</first><last>Ganchev</last></author>
      <author><first>Fernando</first><last>Pereira</last></author>
      <author><first>Mark</first><last>Mandel</last></author>
      <author><first>Steven</first><last>Carroll</last></author>
      <author><first>Peter</first><last>White</last></author>
      <pages>53–56</pages>
      <url hash="92384b0d">W07-1509</url>
    </paper>
    <paper id="10">
      <title>Querying Multimodal Annotation: A Concordancer for <fixed-case>G</fixed-case>e<fixed-case>M</fixed-case></title>
      <author><first>Martin</first><last>Thomas</last></author>
      <pages>57–60</pages>
      <url hash="cb53bc2f">W07-1510</url>
    </paper>
    <paper id="11">
      <title>Annotating <fixed-case>C</fixed-case>hinese Collocations with Multi Information</title>
      <author><first>Ruifeng</first><last>Xu</last></author>
      <author><first>Qin</first><last>Lu</last></author>
      <author><first>Kam-Fai</first><last>Wong</last></author>
      <author><first>Wenjie</first><last>Li</last></author>
      <pages>61–68</pages>
      <url hash="57a730c2">W07-1511</url>
    </paper>
    <paper id="12">
      <title>Computing Translation Units and Quantifying Parallelism in Parallel Dependency Treebanks</title>
      <author><first>Matthias</first><last>Buch-Kromann</last></author>
      <pages>69–76</pages>
      <url hash="8da2b6e9">W07-1512</url>
    </paper>
    <paper id="13">
      <title>Adding Semantic Role Annotation to a Corpus of Written <fixed-case>D</fixed-case>utch</title>
      <author><first>Paola</first><last>Monachesi</last></author>
      <author><first>Gerwert</first><last>Stevens</last></author>
      <author><first>Jantine</first><last>Trapman</last></author>
      <pages>77–84</pages>
      <url hash="80f30cb1">W07-1513</url>
    </paper>
    <paper id="14">
      <title>A Search Tool for Parallel Treebanks</title>
      <author><first>Martin</first><last>Volk</last></author>
      <author><first>Joakim</first><last>Lundborg</last></author>
      <author><first>Maël</first><last>Mettler</last></author>
      <pages>85–92</pages>
      <url hash="144f8c84">W07-1514</url>
    </paper>
    <paper id="15">
      <title>Annotating Expressions of Appraisal in <fixed-case>E</fixed-case>nglish</title>
      <author><first>Jonathon</first><last>Read</last></author>
      <author><first>David</first><last>Hope</last></author>
      <author><first>John</first><last>Carroll</last></author>
      <pages>93–100</pages>
      <url hash="198b1e5e">W07-1515</url>
    </paper>
    <paper id="16">
      <title>Active Learning for Part-of-Speech Tagging: Accelerating Corpus Annotation</title>
      <author><first>Eric</first><last>Ringger</last></author>
      <author><first>Peter</first><last>McClanahan</last></author>
      <author><first>Robbie</first><last>Haertel</last></author>
      <author><first>George</first><last>Busby</last></author>
      <author><first>Marc</first><last>Carmen</last></author>
      <author><first>James</first><last>Carroll</last></author>
      <author><first>Kevin</first><last>Seppi</last></author>
      <author><first>Deryle</first><last>Lonsdale</last></author>
      <pages>101–108</pages>
      <url hash="1832b49e">W07-1516</url>
    </paper>
    <paper id="17">
      <title>Combining Independent Syntactic and Semantic Annotation Schemes</title>
      <author><first>Marc</first><last>Verhagen</last></author>
      <author><first>Amber</first><last>Stubbs</last></author>
      <author><first>James</first><last>Pustejovsky</last></author>
      <pages>109–112</pages>
      <url hash="72ed4bff">W07-1517</url>
    </paper>
    <paper id="18">
      <title><fixed-case>XARA</fixed-case>: An <fixed-case>XML</fixed-case>- and Rule-based Semantic Role Labeler</title>
      <author><first>Gerwert</first><last>Stevens</last></author>
      <pages>113–116</pages>
      <url hash="fb514a09">W07-1518</url>
    </paper>
    <paper id="19">
      <title><fixed-case>ITU</fixed-case> Treebank Annotation Tool</title>
      <author><first>Gülşen</first><last>Eryiǧit</last></author>
      <pages>117–120</pages>
      <url hash="792c2dba">W07-1519</url>
    </paper>
    <paper id="20">
      <title>Two Tools for Creating and Visualizing Sub-sentential Alignments of Parallel Text</title>
      <author><first>Ulrich</first><last>Germann</last></author>
      <pages>121–124</pages>
      <url hash="fc3c8338">W07-1520</url>
    </paper>
    <paper id="21">
      <title>Building <fixed-case>C</fixed-case>hinese Sense Annotated Corpus with the Help of Software Tools</title>
      <author><first>Yunfang</first><last>Wu</last></author>
      <author><first>Peng</first><last>Jin</last></author>
      <author><first>Tao</first><last>Guo</last></author>
      <author><first>Shiwen</first><last>Yu</last></author>
      <pages>125–131</pages>
      <url hash="5e526ca3">W07-1521</url>
    </paper>
    <paper id="22">
      <title>Annotating a <fixed-case>J</fixed-case>apanese Text Corpus with Predicate-Argument and Coreference Relations</title>
      <author><first>Ryu</first><last>Iida</last></author>
      <author><first>Mamoru</first><last>Komachi</last></author>
      <author><first>Kentaro</first><last>Inui</last></author>
      <author><first>Yuji</first><last>Matsumoto</last></author>
      <pages>132–139</pages>
      <url hash="f32fd31d">W07-1522</url>
    </paper>
    <paper id="23">
      <title>Web-based Annotation of Anaphoric Relations and Lexical Chains</title>
      <author><first>Maik</first><last>Stührenberg</last></author>
      <author><first>Daniela</first><last>Goecke</last></author>
      <author><first>Nils</first><last>Diewald</last></author>
      <author><first>Alexander</first><last>Mehler</last></author>
      <author><first>Irene</first><last>Cramer</last></author>
      <pages>140–147</pages>
      <url hash="744f1ba9">W07-1523</url>
    </paper>
    <paper id="24">
      <title>Standoff Coordination for Multi-Tool Annotation in a Dialogue Corpus</title>
      <author><first>Kepa Joseba</first><last>Rodríguez</last></author>
      <author><first>Stefanie</first><last>Dipper</last></author>
      <author><first>Michael</first><last>Götze</last></author>
      <author><first>Massimo</first><last>Poesio</last></author>
      <author><first>Giuseppe</first><last>Riccardi</last></author>
      <author><first>Christian</first><last>Raymond</last></author>
      <author><first>Joanna</first><last>Rabiega-Wiśniewska</last></author>
      <pages>148–155</pages>
      <url hash="9617c9ad">W07-1524</url>
    </paper>
    <paper id="25">
      <title><fixed-case>P</fixed-case>o<fixed-case>C</fixed-case>o<fixed-case>S</fixed-case> - <fixed-case>P</fixed-case>otsdam <fixed-case>C</fixed-case>oreference <fixed-case>S</fixed-case>cheme</title>
      <author><first>Olga</first><last>Krasavina</last></author>
      <author><first>Christian</first><last>Chiarcos</last></author>
      <pages>156–163</pages>
      <url hash="529191f8">W07-1525</url>
    </paper>
    <paper id="26">
      <title>Multiple-step Treebank Conversion: From Dependency to <fixed-case>P</fixed-case>enn Format</title>
      <author><first>Cristina</first><last>Bosco</last></author>
      <pages>164–167</pages>
      <url hash="5cd1a9f3">W07-1526</url>
    </paper>
    <paper id="27">
      <title>Experiments with an Annotation Scheme for a Knowledge-rich Noun Phrase Interpretation System</title>
      <author><first>Roxana</first><last>Girju</last></author>
      <pages>168–175</pages>
      <url hash="b01fb42d">W07-1527</url>
    </paper>
    <paper id="28">
      <title><fixed-case>IGT</fixed-case>-<fixed-case>XML</fixed-case>: An <fixed-case>XML</fixed-case> Format for Interlinearized Glossed Text</title>
      <author><first>Alexis</first><last>Palmer</last></author>
      <author><first>Katrin</first><last>Erk</last></author>
      <pages>176–183</pages>
      <url hash="22f28f4f">W07-1528</url>
    </paper>
    <paper id="29">
      <title>Shared Corpora Working Group Report</title>
      <author><first>Adam</first><last>Meyers</last></author>
      <author><first>Nancy</first><last>Ide</last></author>
      <author><first>Ludovic</first><last>Denoyer</last></author>
      <author><first>Yusuke</first><last>Shinyama</last></author>
      <pages>184–190</pages>
      <url hash="37c7564a">W07-1529</url>
    </paper>
    <paper id="30">
      <title>Discourse Annotation Working Group Report</title>
      <author><first>Manfred</first><last>Stede</last></author>
      <author><first>Janyce</first><last>Wiebe</last></author>
      <author><first>Eva</first><last>Hajičová</last></author>
      <author><first>Brian</first><last>Reese</last></author>
      <author><first>Simone</first><last>Teufel</last></author>
      <author><first>Bonnie</first><last>Webber</last></author>
      <author><first>Theresa</first><last>Wilson</last></author>
      <pages>191–196</pages>
      <url hash="30fd30f9">W07-1530</url>
    </paper>
  </volume>
  <volume id="16">
    <meta>
      <booktitle>Proceedings of the Fourth <fixed-case>ACL</fixed-case>-<fixed-case>SIGSEM</fixed-case> Workshop on Prepositions</booktitle>
      <url hash="3e99f1ee">W07-16</url>
      <editor><first>Fintan</first><last>Costello</last></editor>
      <editor><first>John</first><last>Kelleher</last></editor>
      <editor><first>Martin</first><last>Volk</last></editor>
      <publisher>Association for Computational Linguistics</publisher>
      <address>Prague, Czech Republic</address>
      <month>June</month>
      <year>2007</year>
    </meta>
    <frontmatter>
      <url hash="8bf36676">W07-1600</url>
    </frontmatter>
    <paper id="1">
      <title>A Corpus-Based Analysis of Geometric Constraints on Projective Prepositions</title>
      <author><first>Christian</first><last>Hying</last></author>
      <pages>1–8</pages>
      <url hash="8d64a7a0">W07-1601</url>
    </paper>
    <paper id="2">
      <title>Landmark Classification for Route Directions</title>
      <author><first>Aidan</first><last>Furlan</last></author>
      <author><first>Timothy</first><last>Baldwin</last></author>
      <author><first>Alex</first><last>Klippel</last></author>
      <pages>9–16</pages>
      <url hash="3b019cc4">W07-1602</url>
    </paper>
    <paper id="3">
      <title><fixed-case>P</fixed-case>rep<fixed-case>L</fixed-case>ex: A Lexicon of <fixed-case>F</fixed-case>rench Prepositions for Parsing</title>
      <author><first>Karën</first><last>Fort</last></author>
      <author><first>Bruno</first><last>Guillaume</last></author>
      <pages>17–24</pages>
      <url hash="ae3ba2ea">W07-1603</url>
    </paper>
    <paper id="4">
      <title>Detection of Grammatical Errors Involving Prepositions</title>
      <author><first>Martin</first><last>Chodorow</last></author>
      <author><first>Joel</first><last>Tetreault</last></author>
      <author><first>Na-Rae</first><last>Han</last></author>
      <pages>25–30</pages>
      <url hash="5968e88c">W07-1604</url>
    </paper>
    <paper id="5">
      <title>Measuring the Productivity of Determinerless <fixed-case>PP</fixed-case>s</title>
      <author><first>Florian</first><last>Dömges</last></author>
      <author><first>Tibor</first><last>Kiss</last></author>
      <author><first>Antje</first><last>Müller</last></author>
      <author><first>Claudia</first><last>Roch</last></author>
      <pages>31–37</pages>
      <url hash="e649fd60">W07-1605</url>
    </paper>
    <paper id="6">
      <title>Inferring the Semantics of Temporal Prepositions in <fixed-case>I</fixed-case>talian</title>
      <author><first>Tommaso</first><last>Caselli</last></author>
      <author><first>Valeria</first><last>Quochi</last></author>
      <pages>38–44</pages>
      <url hash="5a50fdef">W07-1606</url>
    </paper>
    <paper id="7">
      <title>Automatically Acquiring Models of Preposition Use</title>
      <author><first>Rachele</first><last>De Felice</last></author>
      <author><first>Stephen</first><last>Pulman</last></author>
      <pages>45–50</pages>
      <url hash="a9a49fd5">W07-1607</url>
    </paper>
    <paper id="8">
      <title>Simple Preposition Correspondence: A Problem in <fixed-case>E</fixed-case>nglish to <fixed-case>I</fixed-case>ndian Language Machine Translation</title>
      <author><first>Samar</first><last>Husain</last></author>
      <author><first>Dipti Misra</first><last>Sharma</last></author>
      <author><first>Manohar</first><last>Reddy</last></author>
      <pages>51–58</pages>
      <url hash="b67ef1c0">W07-1608</url>
    </paper>
  </volume>
  <volume id="17">
    <meta>
      <booktitle>Proceedings of the Workshop on <fixed-case>B</fixed-case>alto-<fixed-case>S</fixed-case>lavonic Natural Language Processing</booktitle>
      <url hash="93b76c26">W07-17</url>
      <editor><first>Jakub</first><last>Piskorski</last></editor>
      <editor><first>Hristo</first><last>Tanev</last></editor>
      <publisher>Association for Computational Linguistics</publisher>
      <address>Prague, Czech Republic</address>
      <month>June</month>
      <year>2007</year>
    </meta>
    <frontmatter>
      <url hash="7acbaef6">W07-1700</url>
    </frontmatter>
    <paper id="1">
      <title><fixed-case>S</fixed-case>lavic Information Extraction and Partial Parsing</title>
      <author><first>Adam</first><last>Przepiórkowski</last></author>
      <pages>1–10</pages>
      <url hash="1085096d">W07-1701</url>
    </paper>
    <paper id="2">
      <title>Implementation of <fixed-case>C</fixed-case>roatian <fixed-case>NERC</fixed-case> System</title>
      <author><first>Božo</first><last>Bekavac</last></author>
      <author><first>Marko</first><last>Tadić</last></author>
      <pages>11–18</pages>
      <url hash="9b148811">W07-1702</url>
    </paper>
    <paper id="3">
      <title>A Language Independent Approach for Name Categorization and Discrimination</title>
      <author><first>Zornitsa</first><last>Kozareva</last></author>
      <author><first>Sonia</first><last>Vázquez</last></author>
      <author><first>Andrés</first><last>Montoyo</last></author>
      <pages>19–26</pages>
      <url hash="8d82f462">W07-1703</url>
    </paper>
    <paper id="4">
      <title>Lemmatization of <fixed-case>P</fixed-case>olish Person Names</title>
      <author><first>Jakub</first><last>Piskorski</last></author>
      <author><first>Marcin</first><last>Sydow</last></author>
      <author><first>Anna</first><last>Kupść</last></author>
      <pages>27–34</pages>
      <url hash="b3b297b8">W07-1704</url>
    </paper>
    <paper id="5">
      <title>Automatic Processing of Diabetic Patients’ Hospital Documentation</title>
      <author><first>Małgorzata</first><last>Marciniak</last></author>
      <author><first>Agnieszka</first><last>Mykowiecka</last></author>
      <pages>35–42</pages>
      <url hash="9907319a">W07-1705</url>
    </paper>
    <paper id="6">
      <title>Towards the Automatic Extraction of Definitions in <fixed-case>S</fixed-case>lavic</title>
      <author><first>Adam</first><last>Przepiórkowski</last></author>
      <author><first>Łukasz</first><last>Degórski</last></author>
      <author><first>Miroslav</first><last>Spousta</last></author>
      <author><first>Kiril</first><last>Simov</last></author>
      <author><first>Petya</first><last>Osenova</last></author>
      <author><first>Lothar</first><last>Lemnitzer</last></author>
      <author><first>Vladislav</first><last>Kuboň</last></author>
      <author><first>Beata</first><last>Wójtowicz</last></author>
      <pages>43–50</pages>
      <url hash="1eb0bb2f">W07-1706</url>
    </paper>
    <paper id="7">
      <title>Unsupervised Methods of Topical Text Segmentation for <fixed-case>P</fixed-case>olish</title>
      <author><first>Dominik</first><last>Flejter</last></author>
      <author><first>Karol</first><last>Wieloch</last></author>
      <author><first>Witold</first><last>Abramowicz</last></author>
      <pages>51–58</pages>
      <url hash="94c6bf41">W07-1707</url>
    </paper>
    <paper id="8">
      <title>Multi-word Term Extraction for <fixed-case>B</fixed-case>ulgarian</title>
      <author><first>Svetla</first><last>Koeva</last></author>
      <pages>59–66</pages>
      <url hash="8efcbb0e">W07-1708</url>
    </paper>
    <paper id="9">
      <title>The Best of Two Worlds: Cooperation of Statistical and Rule-Based Taggers for <fixed-case>C</fixed-case>zech</title>
      <author><first>Drahomíra “johanka”</first><last>Spoustová</last></author>
      <author><first>Jan</first><last>Hajič</last></author>
      <author><first>Jan</first><last>Votrubec</last></author>
      <author><first>Pavel</first><last>Krbec</last></author>
      <author><first>Pavel</first><last>Květoň</last></author>
      <pages>67–74</pages>
      <url hash="fc1e0c58">W07-1709</url>
    </paper>
    <paper id="10">
      <title>Derivational Relations in <fixed-case>C</fixed-case>zech <fixed-case>W</fixed-case>ord<fixed-case>N</fixed-case>et</title>
      <author><first>Karel</first><last>Pala</last></author>
      <author><first>Dana</first><last>Hlaváčková</last></author>
      <pages>75–81</pages>
      <url hash="8bff3d27">W07-1710</url>
    </paper>
    <paper id="11">
      <title>Multilingual Word Sense Discrimination: A Comparative Cross-Linguistic Study</title>
      <author><first>Alla</first><last>Rozovskaya</last></author>
      <author><first>Richard</first><last>Sproat</last></author>
      <pages>82–87</pages>
      <url hash="955c9587">W07-1711</url>
    </paper>
    <paper id="12">
      <title>Named Entity Recognition for <fixed-case>U</fixed-case>krainian: A Resource-Light Approach</title>
      <author><first>Sophia</first><last>Katrenko</last></author>
      <author><first>Pieter</first><last>Adriaans</last></author>
      <pages>88–93</pages>
      <url hash="6fd1c63a">W07-1712</url>
    </paper>
    <paper id="13">
      <title>Morphological Annotation of the <fixed-case>L</fixed-case>ithuanian Corpus</title>
      <author><first>Erika</first><last>Rimkutė</last></author>
      <author><first>Vidas</first><last>Daudaravičius</last></author>
      <author><first>Andrius</first><last>Utka</last></author>
      <pages>94–99</pages>
      <url hash="b3fbf945">W07-1713</url>
    </paper>
  </volume>
  <volume id="18">
    <meta>
      <booktitle>Proceedings of the Workshop on Grammar-Based Approaches to Spoken Language Processing</booktitle>
      <url hash="85b7bf9b">W07-18</url>
      <editor><first>Pierrette</first><last>Bouillon</last></editor>
      <editor><first>Manny</first><last>Rayner</last></editor>
      <publisher>Association for Computational Linguistics</publisher>
      <address>Prague, Czech Republic</address>
      <month>June</month>
      <year>2007</year>
    </meta>
    <frontmatter>
      <url hash="2b1cc03c">W07-1800</url>
    </frontmatter>
    <paper id="1">
      <title>Speech Recognition Grammar Compilation in Grammatical Framework</title>
      <author><first>Björn</first><last>Bringert</last></author>
      <pages>1–8</pages>
      <url hash="ef3964b2">W07-1801</url>
    </paper>
    <paper id="2">
      <title>Converting Grammatical Framework to Regulus</title>
      <author><first>Peter</first><last>Ljunglöf</last></author>
      <pages>9–16</pages>
      <url hash="d17f1022">W07-1802</url>
    </paper>
    <paper id="3">
      <title>Dialogue System Localization with the <fixed-case>GF</fixed-case> Resource Grammar Library</title>
      <author><first>Nadine</first><last>Perera</last></author>
      <author><first>Aarne</first><last>Ranta</last></author>
      <pages>17–24</pages>
      <url hash="88edb7f7">W07-1803</url>
    </paper>
    <paper id="4">
      <title>Grammar-based context-specific statistical language modelling</title>
      <author><first>Rebecca</first><last>Jonson</last></author>
      <pages>25–32</pages>
      <url hash="f42a37a5">W07-1804</url>
    </paper>
    <paper id="5">
      <title>Handling Out-of-Grammar Commands in Mobile Speech Interaction Using Backoff Filler Models</title>
      <author><first>Tim</first><last>Paek</last></author>
      <author><first>Sudeep</first><last>Gandhe</last></author>
      <author><first>Max</first><last>Chickering</last></author>
      <author><first>Yun Cheng</first><last>Ju</last></author>
      <pages>33–40</pages>
      <url hash="e066bab6">W07-1805</url>
    </paper>
    <paper id="6">
      <title>A Bidirectional Grammar-Based Medical Speech Translator</title>
      <author><first>Pierrette</first><last>Bouillon</last></author>
      <author><first>Glenn</first><last>Flores</last></author>
      <author><first>Marianne</first><last>Starlander</last></author>
      <author><first>Nikos</first><last>Chatzichrisafis</last></author>
      <author><first>Marianne</first><last>Santaholma</last></author>
      <author><first>Nikos</first><last>Tsourakis</last></author>
      <author><first>Manny</first><last>Rayner</last></author>
      <author><first>Beth Ann</first><last>Hockey</last></author>
      <pages>41–48</pages>
      <url hash="22717605">W07-1806</url>
    </paper>
    <paper id="7">
      <title>A Development Environment for Building Grammar-Based Speech-Enabled Applications</title>
      <author><first>Elisabeth</first><last>Kron</last></author>
      <author><first>Manny</first><last>Rayner</last></author>
      <author><first>Marianne</first><last>Santaholma</last></author>
      <author><first>Pierrette</first><last>Bouillon</last></author>
      <pages>49–52</pages>
      <url hash="9ef32309">W07-1807</url>
    </paper>
  </volume>
  <volume id="19">
    <meta>
      <booktitle>Proceedings of the Workshop on Embodied Language Processing</booktitle>
      <url hash="f2a7d561">W07-19</url>
      <editor><first>Justine</first><last>Cassell</last></editor>
      <editor><first>Dirk</first><last>Heylen</last></editor>
      <publisher>Association for Computational Linguistics</publisher>
      <address>Prague, Czech Republic</address>
      <month>June</month>
      <year>2007</year>
    </meta>
    <frontmatter>
      <url hash="5e45a3a4">W07-1900</url>
    </frontmatter>
    <paper id="1">
      <title>Comparing Rule-Based and Data-Driven Selection of Facial Displays</title>
      <author><first>Mary Ellen</first><last>Foster</last></author>
      <pages>1–8</pages>
      <url hash="417e5063">W07-1901</url>
    </paper>
    <paper id="2">
      <title>Aiduti in <fixed-case>J</fixed-case>apanese Multi-Party Design Conversations</title>
      <author><first>Yasuhiro</first><last>Katagiri</last></author>
      <pages>9–16</pages>
      <url hash="2a7cd762">W07-1902</url>
    </paper>
    <paper id="3">
      <title>Computing Backchannel Distributions in Multi-Party Conversations</title>
      <author><first>Dirk</first><last>Heylen</last></author>
      <author><first>Rieks</first><last>op den Akker</last></author>
      <pages>17–24</pages>
      <url hash="a8a24412">W07-1903</url>
    </paper>
    <paper id="4">
      <title>Which Way to Turn? Guide Orientation in Virtual Way Finding</title>
      <author><first>Mark</first><last>Evers</last></author>
      <author><first>Mariët</first><last>Theune</last></author>
      <author><first>Joyce</first><last>Karreman</last></author>
      <pages>25–32</pages>
      <url hash="1f812b95">W07-1904</url>
    </paper>
    <paper id="5">
      <title>A “Person” in the Interface: Effects on User Perceptions of Multibiometrics</title>
      <author><first>Álvaro</first><last>Hernández</last></author>
      <author><first>Beatriz</first><last>López</last></author>
      <author><first>David</first><last>Díaz</last></author>
      <author><first>Rubén</first><last>Fernández</last></author>
      <author><first>Luis</first><last>Hernández</last></author>
      <author><first>Javier</first><last>Caminero</last></author>
      <pages>33–40</pages>
      <url hash="cd9889cc">W07-1905</url>
    </paper>
    <paper id="6">
      <title>Coordination in Conversation and Rapport</title>
      <author><first>Justine</first><last>Cassell</last></author>
      <author><first>Alastair</first><last>Gill</last></author>
      <author><first>Paul</first><last>Tepper</last></author>
      <pages>41–50</pages>
      <url hash="7a595656">W07-1906</url>
    </paper>
    <paper id="7">
      <title>Design and Evaluation of an <fixed-case>A</fixed-case>merican <fixed-case>S</fixed-case>ign <fixed-case>L</fixed-case>anguage Generator</title>
      <author><first>Matt</first><last>Huenerfauth</last></author>
      <author><first>Liming</first><last>Zhou</last></author>
      <author><first>Erdan</first><last>Gu</last></author>
      <author><first>Jan</first><last>Allbeck</last></author>
      <pages>51–58</pages>
      <url hash="e18dc8b6">W07-1907</url>
    </paper>
    <paper id="8">
      <title>Dynamic Movement and Positioning of Embodied Agents in Multiparty Conversations</title>
      <author><first>Dušan</first><last>Jan</last></author>
      <author><first>David</first><last>Traum</last></author>
      <pages>59–66</pages>
      <url hash="bcf43988">W07-1908</url>
    </paper>
    <paper id="9">
      <title>Design and Validation of <fixed-case>ECA</fixed-case> Gestures to Improve Dialogue System Robustness</title>
      <author><first>Beatriz</first><last>López</last></author>
      <author><first>Álvaro</first><last>Hernández</last></author>
      <author><first>David</first><last>Díaz</last></author>
      <author><first>Rubén</first><last>Fernández</last></author>
      <author><first>Luis</first><last>Hernández</last></author>
      <author><first>Doroteo</first><last>Torre</last></author>
      <pages>67–74</pages>
      <url hash="4343c0ae">W07-1909</url>
    </paper>
  </volume>
  <volume id="22">
    <meta>
      <booktitle>Proceedings of the Tenth International Conference on Parsing Technologies</booktitle>
      <url hash="1f3c4c8d">W07-22</url>
      <editor><first>Harry</first><last>Bunt</last></editor>
      <editor><first>Paola</first><last>Merlo</last></editor>
      <publisher>Association for Computational Linguistics</publisher>
      <address>Prague, Czech Republic</address>
      <month>June</month>
      <year>2007</year>
    </meta>
    <frontmatter>
      <url hash="94fc1601">W07-2200</url>
    </frontmatter>
    <paper id="1">
      <title>Using Self-Trained Bilexical Preferences to Improve Disambiguation Accuracy</title>
      <author><first>Gertjan</first><last>van Noord</last></author>
      <pages>1–10</pages>
      <url hash="fa919e47">W07-2201</url>
    </paper>
    <paper id="2">
      <title>Evaluating Impact of Re-training a Lexical Disambiguation Model on Domain Adaptation of an <fixed-case>HPSG</fixed-case> Parser</title>
      <author><first>Tadayoshi</first><last>Hara</last></author>
      <author><first>Yusuke</first><last>Miyao</last></author>
      <author><first>Jun’ichi</first><last>Tsujii</last></author>
      <pages>11–22</pages>
      <url hash="7e6e043c">W07-2202</url>
    </paper>
    <paper id="3">
      <title>Semi-supervised Training of a Statistical Parser from Unlabeled Partially-bracketed Data</title>
      <author><first>Rebecca</first><last>Watson</last></author>
      <author><first>Ted</first><last>Briscoe</last></author>
      <author><first>John</first><last>Carroll</last></author>
      <pages>23–32</pages>
      <url hash="e1dfde6a">W07-2203</url>
    </paper>
    <paper id="4">
      <title>Adapting <fixed-case>WSJ</fixed-case>-Trained Parsers to the <fixed-case>B</fixed-case>ritish <fixed-case>N</fixed-case>ational <fixed-case>C</fixed-case>orpus using In-Domain Self-Training</title>
      <author><first>Jennifer</first><last>Foster</last></author>
      <author><first>Joachim</first><last>Wagner</last></author>
      <author><first>Djamé</first><last>Seddah</last></author>
      <author><first>Josef</first><last>van Genabith</last></author>
      <pages>33–35</pages>
      <url hash="6b9e7675">W07-2204</url>
    </paper>
    <paper id="5">
      <title>The Impact of Deep Linguistic Processing on Parsing Technology</title>
      <author><first>Timothy</first><last>Baldwin</last></author>
      <author><first>Mark</first><last>Dras</last></author>
      <author><first>Julia</first><last>Hockenmaier</last></author>
      <author><first>Tracy Holloway</first><last>King</last></author>
      <author><first>Gertjan</first><last>van Noord</last></author>
      <pages>36–38</pages>
      <url hash="5700e1f0">W07-2205</url>
    </paper>
    <paper id="6">
      <title>Improving the Efficiency of a Wide-Coverage <fixed-case>CCG</fixed-case> Parser</title>
      <author><first>Bojan</first><last>Djordjevic</last></author>
      <author><first>James</first><last>Curran</last></author>
      <author><first>Stephen</first><last>Clark</last></author>
      <pages>39–47</pages>
      <url hash="873914c0">W07-2206</url>
    </paper>
    <paper id="7">
      <title>Efficiency in Unification-Based N-Best Parsing</title>
      <author><first>Yi</first><last>Zhang</last></author>
      <author><first>Stephan</first><last>Oepen</last></author>
      <author><first>John</first><last>Carroll</last></author>
      <pages>48–59</pages>
      <url hash="b85c909e">W07-2207</url>
    </paper>
    <paper id="8">
      <title>A log-linear model with an n-gram reference distribution for accurate <fixed-case>HPSG</fixed-case> parsing</title>
      <author><first>Takashi</first><last>Ninomiya</last></author>
      <author><first>Takuya</first><last>Matsuzaki</last></author>
      <author><first>Yusuke</first><last>Miyao</last></author>
      <author><first>Jun’ichi</first><last>Tsujii</last></author>
      <pages>60–68</pages>
      <url hash="a879382b">W07-2208</url>
    </paper>
    <paper id="9">
      <title>Ambiguity Resolution by Reordering Rules in Text Containing Errors</title>
      <author><first>Sylvana</first><last>Sofkova Hashemi</last></author>
      <pages>69–79</pages>
      <url hash="1985599e">W07-2209</url>
    </paper>
    <paper id="10">
      <title>Nbest Dependency Parsing with linguistically rich models</title>
      <author><first>Xiaodong</first><last>Shi</last></author>
      <pages>80–82</pages>
      <url hash="ccef2cb7">W07-2210</url>
    </paper>
    <paper id="11">
      <title>Symbolic Preference Using Simple Scoring</title>
      <author><first>Paula</first><last>Newman</last></author>
      <pages>83–92</pages>
      <url hash="b24b13f3">W07-2211</url>
    </paper>
    <paper id="12">
      <title>Synchronous Grammars and Transducers: Good News and Bad News</title>
      <author><first>Stuart</first><last>Shieber</last></author>
      <pages>93</pages>
      <url hash="57d3e514">W07-2212</url>
    </paper>
    <paper id="13">
      <title>Are Very Large Context-Free Grammars Tractable?</title>
      <author><first>Pierre</first><last>Boullier</last></author>
      <author><first>Benoît</first><last>Sagot</last></author>
      <pages>94–105</pages>
      <url hash="e62e25c9">W07-2213</url>
    </paper>
    <paper id="14">
      <title>Pomset mcfgs</title>
      <author><first>Michael</first><last>Pan</last></author>
      <pages>106–108</pages>
      <url hash="b0617bd6">W07-2214</url>
    </paper>
    <paper id="15">
      <title>Modular and Efficient Top-Down Parsing for Ambiguous Left-Recursive Grammars</title>
      <author><first>Richard</first><last>Frost</last></author>
      <author><first>Rahmatullah</first><last>Hafiz</last></author>
      <author><first>Paul</first><last>Callaghan</last></author>
      <pages>109–120</pages>
      <url hash="ea181105">W07-2215</url>
    </paper>
    <paper id="16">
      <title>On the Complexity of Non-Projective Data-Driven Dependency Parsing</title>
      <author><first>Ryan</first><last>McDonald</last></author>
      <author><first>Giorgio</first><last>Satta</last></author>
      <pages>121–132</pages>
      <url hash="887162e0">W07-2216</url>
    </paper>
    <paper id="17">
      <title>Dependency Parsing with Second-Order Feature Maps and Annotated Semantic Information</title>
      <author><first>Massimiliano</first><last>Ciaramita</last></author>
      <author><first>Giuseppe</first><last>Attardi</last></author>
      <pages>133–143</pages>
      <url hash="b8b0fc62">W07-2217</url>
    </paper>
    <paper id="18">
      <title>A Latent Variable Model for Generative Dependency Parsing</title>
      <author><first>Ivan</first><last>Titov</last></author>
      <author><first>James</first><last>Henderson</last></author>
      <pages>144–155</pages>
      <url hash="d73056d7">W07-2218</url>
    </paper>
    <paper id="19">
      <title>Three-Dimensional Parametrization for Parsing Morphologically Rich Languages</title>
      <author><first>Reut</first><last>Tsarfaty</last></author>
      <author><first>Khalil</first><last>Sima’an</last></author>
      <pages>156–167</pages>
      <url hash="5bab80e9">W07-2219</url>
    </paper>
    <paper id="20">
      <title>Data-Driven Dependency Parsing across Languages and Domains: Perspectives from the <fixed-case>C</fixed-case>o<fixed-case>NLL</fixed-case>-2007 Shared task</title>
      <author><first>Joakim</first><last>Nivre</last></author>
      <pages>168–170</pages>
      <url hash="d36aafe2">W07-2220</url>
    </paper>
  </volume>
  <volume id="23">
    <meta>
      <booktitle>Proceedings of the Eleventh <fixed-case>E</fixed-case>uropean Workshop on Natural Language Generation (<fixed-case>ENLG</fixed-case> 07)</booktitle>
      <url hash="a0e46a77">W07-23</url>
      <publisher>DFKI GmbH</publisher>
      <address>Saarbrücken, Germany</address>
      <month>June</month>
      <year>2007</year>
    </meta>
    <frontmatter>
      <url hash="ee640194">W07-2300</url>
    </frontmatter>
    <paper id="1">
      <title>Quality of Service and Communicative Competence in <fixed-case>NLG</fixed-case> Evaluation</title>
      <author><first>Kristiina</first><last>Jokinen</last></author>
      <pages>3–6</pages>
      <url hash="05c811e9">W07-2301</url>
    </paper>
    <paper id="2">
      <title>Generation of repeated references to discourse entities</title>
      <author><first>Anja</first><last>Belz</last></author>
      <author><first>Sebastian</first><last>Varges</last></author>
      <pages>9–16</pages>
      <url hash="1270890f">W07-2302</url>
    </paper>
    <paper id="3">
      <title>Stochastic Realisation Ranking for a Free Word Order Language</title>
      <author><first>Aoife</first><last>Cahill</last></author>
      <author><first>Martin</first><last>Forst</last></author>
      <author><first>Christian</first><last>Rohrer</last></author>
      <pages>17–24</pages>
      <url hash="fe7c404b">W07-2303</url>
    </paper>
    <paper id="4">
      <title>Modelling control in generation</title>
      <author><first>Roger</first><last>Evans</last></author>
      <author><first>David</first><last>Weir</last></author>
      <author><first>John</first><last>Carroll</last></author>
      <author><first>Daniel</first><last>Paiva</last></author>
      <author><first>Anja</first><last>Belz</last></author>
      <pages>25–32</pages>
      <url hash="f42663e2">W07-2304</url>
    </paper>
    <paper id="5">
      <title>Avoiding Repetition in Generated Text</title>
      <author><first>Mary Ellen</first><last>Foster</last></author>
      <author><first>Michael</first><last>White</last></author>
      <pages>33–40</pages>
      <url hash="da2f4a4a">W07-2305</url>
    </paper>
    <paper id="6">
      <title>Spotting Overgeneration Suspects</title>
      <author><first>Claire</first><last>Gardent</last></author>
      <author><first>Eric</first><last>Kow</last></author>
      <pages>41–48</pages>
      <url hash="aed8f884">W07-2306</url>
    </paper>
    <paper id="7">
      <title>Evaluating algorithms for the Generation of Referring Expressions using a balanced corpus</title>
      <author><first>Albert</first><last>Gatt</last></author>
      <author><first>Ielka</first><last>van der Sluis</last></author>
      <author><first>Kees</first><last>van Deemter</last></author>
      <pages>49–56</pages>
      <url hash="e3ad84fe">W07-2307</url>
    </paper>
    <paper id="8">
      <title>Generating Politeness in Task Based Interaction: An Evaluation of the Effect of Linguistic Form and Culture</title>
      <author><first>Swati</first><last>Gupta</last></author>
      <author><first>Marilyn</first><last>Walker</last></author>
      <author><first>Daniela</first><last>Romano</last></author>
      <pages>57–64</pages>
      <url hash="f172d9ab">W07-2308</url>
    </paper>
    <paper id="9">
      <title>Interactive sentence combining and paraphrasing in support of integrated writing and grammar instruction: A new application area for natural language sentence generators</title>
      <author><first>Karin</first><last>Harbusch</last></author>
      <author><first>Camiel</first><last>van Breugel</last></author>
      <author><first>Ulrich</first><last>Koch</last></author>
      <author><first>Gerard</first><last>Kempen</last></author>
      <pages>65–68</pages>
      <url hash="a941f1bd">W07-2309</url>
    </paper>
    <paper id="10">
      <title>Using <fixed-case>WYSIWYM</fixed-case> to Create an Open-ended Interface for the Semantic Grid</title>
      <author><first>Feikje</first><last>Hielkema</last></author>
      <author><first>Chris</first><last>Mellish</last></author>
      <author><first>Peter</first><last>Edwards</last></author>
      <pages>69–72</pages>
      <url hash="2761a878">W07-2310</url>
    </paper>
    <paper id="11">
      <title>Lexical choice of modal expressions</title>
      <author><first>Ralf</first><last>Klabunde</last></author>
      <pages>73–80</pages>
      <url hash="a0eca4a0">W07-2311</url>
    </paper>
    <paper id="12">
      <title>Measuring Variability in Sentence Ordering for News Summarization</title>
      <author><first>Nitin</first><last>Madnani</last></author>
      <author><first>Rebecca</first><last>Passonneau</last></author>
      <author><first>Necip Fazil</first><last>Ayan</last></author>
      <author><first>John</first><last>Conroy</last></author>
      <author><first>Bonnie</first><last>Dorr</last></author>
      <author><first>Judith</first><last>Klavans</last></author>
      <author><first>Dianne</first><last>O’Leary</last></author>
      <author><first>Judith</first><last>Schlesinger</last></author>
      <pages>81–88</pages>
      <url hash="6dcaaeda">W07-2312</url>
    </paper>
    <paper id="13">
      <title>Visualising Discourse Structure in Interactive Documents</title>
      <author><first>Clara</first><last>Mancini</last></author>
      <author><first>Christian</first><last>Pietsch</last></author>
      <author><first>Donia</first><last>Scott</last></author>
      <pages>89–92</pages>
      <url hash="988c4be8">W07-2313</url>
    </paper>
    <paper id="14">
      <title>Abstract verbs</title>
      <author><first>Richard</first><last>Power</last></author>
      <pages>93–96</pages>
      <url hash="87f094f3">W07-2314</url>
    </paper>
    <paper id="15">
      <title>An Architecture for Data-to-Text Systems</title>
      <author><first>Ehud</first><last>Reiter</last></author>
      <pages>97–104</pages>
      <url hash="13d9dcd6">W07-2315</url>
    </paper>
    <paper id="16">
      <title>An Experiment on “Free Generation” from Single <fixed-case>RDF</fixed-case> Triples</title>
      <author><first>Xiantang</first><last>Sun</last></author>
      <author><first>Chris</first><last>Mellish</last></author>
      <pages>105–108</pages>
      <url hash="3a987e45">W07-2316</url>
    </paper>
    <paper id="17">
      <title>The Narrator: <fixed-case>NLG</fixed-case> for digital storytelling</title>
      <author><first>Mariët</first><last>Theune</last></author>
      <author><first>Nanda</first><last>Slabbers</last></author>
      <author><first>Feikje</first><last>Hielkema</last></author>
      <pages>109–112</pages>
      <url hash="c08d4c68">W07-2317</url>
    </paper>
    <paper id="18">
      <title>Capturing Acceptable Variation in Distinguishing Descriptions</title>
      <author><first>Jette</first><last>Viethen</last></author>
      <author><first>Robert</first><last>Dale</last></author>
      <pages>121–122</pages>
      <url hash="4b3c382c">W07-2318</url>
    </paper>
    <paper id="19">
      <title>Determining tutorial remediation strategies from a corpus of human-human tutoring dialogues</title>
      <author><first>Charles</first><last>Callaway</last></author>
      <author><first>Johanna</first><last>Moore</last></author>
      <pages>123–130</pages>
      <url hash="a785057b">W07-2319</url>
    </paper>
    <paper id="20">
      <title>Deep-reasoning-centred Dialogue</title>
      <author><first>Debora</first><last>Field</last></author>
      <author><first>Allan</first><last>Ramsay</last></author>
      <pages>131–138</pages>
      <url hash="6b5f16d6">W07-2320</url>
    </paper>
    <paper id="21">
      <title>Extending the Entity-grid Coherence Model to Semantically Related Entities</title>
      <author><first>Katja</first><last>Filippova</last></author>
      <author><first>Michael</first><last>Strube</last></author>
      <pages>139–142</pages>
      <url hash="5687b834">W07-2321</url>
    </paper>
    <paper id="22">
      <title>Generating Multilingual Descriptions from Linguistically Annotated <fixed-case>OWL</fixed-case> Ontologies: the <fixed-case>N</fixed-case>atural<fixed-case>OWL</fixed-case> System</title>
      <author><first>Dimitrios</first><last>Galanis</last></author>
      <author><first>Ion</first><last>Androutsopoulos</last></author>
      <pages>143–146</pages>
      <url hash="e3419442">W07-2322</url>
    </paper>
    <paper id="23">
      <title>Cryptic Crossword Clues: Generating Text with a Hidden Meaning</title>
      <author><first>David</first><last>Hardcastle</last></author>
      <pages>147–150</pages>
      <url hash="1f6595c0">W07-2323</url>
    </paper>
    <paper id="24">
      <title>Combining Multiple Information Layers for the Automatic Generation of Indicative Meeting Abstracts</title>
      <author><first>Thomas</first><last>Kleinbauer</last></author>
      <author><first>Stephanie</first><last>Becker</last></author>
      <author><first>Tilman</first><last>Becker</last></author>
      <pages>151–154</pages>
      <url hash="170ba9e3">W07-2324</url>
    </paper>
    <paper id="25">
      <title>A Comparison of Hedged and Non-hedged <fixed-case>NLG</fixed-case> Texts</title>
      <author><first>Saad</first><last>Mahamood</last></author>
      <author><first>Ehud</first><last>Reiter</last></author>
      <author><first>Chris</first><last>Mellish</last></author>
      <pages>155–158</pages>
      <url hash="be8e4f72">W07-2325</url>
    </paper>
    <paper id="26">
      <title>Cueing the Virtual Storyteller: Analysis of cue phrase usage in fairy tales</title>
      <author><first>Manon</first><last>Penning</last></author>
      <author><first>Mariët</first><last>Theune</last></author>
      <pages>159–162</pages>
      <url hash="80733e99">W07-2326</url>
    </paper>
    <paper id="27">
      <title><fixed-case>A</fixed-case>tlas.txt: Linking Geo-referenced Data to Text for <fixed-case>NLG</fixed-case></title>
      <author><first>Kavita</first><last>Thomas</last></author>
      <author><first>Somayajulu</first><last>Sripada</last></author>
      <pages>163–166</pages>
      <url hash="df460217">W07-2327</url>
    </paper>
    <paper id="28">
      <title>Generating monologue and dialogue to present personalised medical information to patients</title>
      <author><first>Sandra</first><last>Williams</last></author>
      <author><first>Paul</first><last>Piwek</last></author>
      <author><first>Richard</first><last>Power</last></author>
      <pages>167–170</pages>
      <url hash="c75a20f0">W07-2328</url>
    </paper>
  </volume>
  <volume id="24">
    <meta>
      <booktitle>Proceedings of the 16th Nordic Conference of Computational Linguistics (<fixed-case>NODALIDA</fixed-case> 2007)</booktitle>
      <url hash="3974d324">W07-24</url>
      <editor><first>Joakim</first><last>Nivre</last></editor>
      <editor><first>Heiki-Jaan</first><last>Kaalep</last></editor>
      <editor><first>Kadri</first><last>Muischnek</last></editor>
      <editor><first>Mare</first><last>Koit</last></editor>
      <publisher>University of Tartu, Estonia</publisher>
      <address>Tartu, Estonia</address>
      <month>May</month>
      <year>2007</year>
    </meta>
    <frontmatter>
      <url hash="1d79e493">W07-2400</url>
    </frontmatter>
    <paper id="1">
      <title>Invited talk: Evaluating Automatic Approaches for Word Meaning Discovery and Disambiguation using Lexical Substitution</title>
      <author><first>Diana F.</first><last>McCarthy</last></author>
      <pages>2–2</pages>
      <url hash="5432bd01">W07-2401</url>
    </paper>
    <paper id="2">
      <title>Invited talk: Text Analysis and Machine Learning for Stylometrics and Stylogenetics</title>
      <author><first>Walter</first><last>Daelemans</last></author>
      <pages>3–3</pages>
      <url hash="639ee702">W07-2402</url>
    </paper>
    <paper id="3">
      <title>Automatic Compound Word Reconstruction for Speech Recognition of Compounding Languages</title>
      <author><first>Tanel</first><last>Alumäe</last></author>
      <pages>5–12</pages>
      <url hash="9ebc18d6">W07-2403</url>
    </paper>
    <paper id="4">
      <title>Dependency-Based Hybrid Model of Syntactic Analysis for the Languages with a Rather Free Word Order</title>
      <author><first>Guntis</first><last>Bārzdiņš</last></author>
      <author><first>Normunds</first><last>Grūzītis</last></author>
      <author><first>Gunta</first><last>Nešpore</last></author>
      <author><first>Baiba</first><last>Saulīte</last></author>
      <pages>13–20</pages>
      <url hash="6aec0709">W07-2404</url>
    </paper>
    <paper id="5">
      <title>Using <fixed-case>D</fixed-case>anish as a <fixed-case>CG</fixed-case> Interlingua: A Wide-Coverage <fixed-case>N</fixed-case>orwegian-<fixed-case>E</fixed-case>nglish Machine Translation System</title>
      <author><first>Eckhard</first><last>Bick</last></author>
      <author><first>Lars</first><last>Nygaard</last></author>
      <pages>21–28</pages>
      <url hash="71f184e5">W07-2405</url>
    </paper>
    <paper id="6">
      <title>An Advanced Speech Corpus for <fixed-case>N</fixed-case>orwegian</title>
      <author><first>Janne Bondi</first><last>Johannessen</last></author>
      <author><first>Kristin</first><last>Hagen</last></author>
      <author><first>Joel James</first><last>Priestley</last></author>
      <author><first>Lars</first><last>Nygaard</last></author>
      <pages>29–36</pages>
      <url hash="f619b927">W07-2406</url>
    </paper>
    <paper id="7">
      <title>Time Extraction from Real-time Generated Football Reports</title>
      <author><first>Markus</first><last>Borg</last></author>
      <pages>37–43</pages>
      <url hash="baee1ae8">W07-2407</url>
    </paper>
    <paper id="8">
      <title>Spoken Document Retrieval in a Highly Inflectional Language</title>
      <author><first>Inger</first><last>Ekman</last></author>
      <author><first>Kalervo</first><last>Järvelin</last></author>
      <pages>44–50</pages>
      <url hash="07671aee">W07-2408</url>
    </paper>
    <paper id="9">
      <title>Inducing Baseform Models from a <fixed-case>S</fixed-case>wedish Vocabulary Pool</title>
      <author><first>Eva</first><last>Forsbom</last></author>
      <pages>51–58</pages>
      <url hash="8b30c076">W07-2409</url>
    </paper>
    <paper id="10">
      <title>Achieving Goals in Collaboration: Analysis of <fixed-case>E</fixed-case>stonian Institutional Calls</title>
      <author><first>Olga</first><last>Gerassimenko</last></author>
      <author><first>Mare</first><last>Koit</last></author>
      <author><first>Andriela</first><last>Rääbis</last></author>
      <author><first>Krista</first><last>Strandson</last></author>
      <pages>59–66</pages>
      <url hash="683c3633">W07-2410</url>
    </paper>
    <paper id="11">
      <title>Development of Text-To-Speech system for <fixed-case>L</fixed-case>atvian</title>
      <author><first>Kārlis</first><last>Goba</last></author>
      <author><first>Andrejs</first><last>Vasiļjevs</last></author>
      <pages>67–72</pages>
      <url hash="37d58d67">W07-2411</url>
    </paper>
    <paper id="12">
      <title>Evaluating Stages of Development in Second Language <fixed-case>F</fixed-case>rench: A Machine-Learning Approach</title>
      <author><first>Jonas</first><last>Granfeldt</last></author>
      <author><first>Pierre</first><last>Nugues</last></author>
      <pages>73–80</pages>
      <url hash="d2fc1816">W07-2412</url>
    </paper>
    <paper id="13">
      <title>Clausal Coordinate Ellipsis in <fixed-case>G</fixed-case>erman: The <fixed-case>TIGER</fixed-case> Treebank as a Source of Evidence</title>
      <author><first>Karin</first><last>Harbusch</last></author>
      <author><first>Gerard</first><last>Kempen</last></author>
      <pages>81–88</pages>
      <url hash="03c027d3">W07-2413</url>
    </paper>
    <paper id="14">
      <title>Widening the <fixed-case>H</fixed-case>ol<fixed-case>S</fixed-case>um Search Scope</title>
      <author><first>Martin</first><last>Duneld</last></author>
      <author><first>Jonas</first><last>Sjöbergh</last></author>
      <pages>89–96</pages>
      <url hash="9892e6eb">W07-2414</url>
    </paper>
    <paper id="15">
      <title>Identifying Cross Language Term Equivalents Using Statistical Machine Translation and Distributional Association Measures</title>
      <author><first>Hans</first><last>Hjelm</last></author>
      <pages>97–104</pages>
      <url hash="c8de4948">W07-2415</url>
    </paper>
    <paper id="16">
      <title>Extended Constituent-to-Dependency Conversion for <fixed-case>E</fixed-case>nglish</title>
      <author><first>Richard</first><last>Johansson</last></author>
      <author><first>Pierre</first><last>Nugues</last></author>
      <pages>105–112</pages>
      <url hash="671f1eed">W07-2416</url>
    </paper>
    <paper id="17">
      <title>Comparison of the Methods of Self-Organizing Maps and Multidimensional Scaling in Analysis of <fixed-case>E</fixed-case>stonian Emotion Concepts</title>
      <author><first>Toomas</first><last>Kirt</last></author>
      <author><first>Ene</first><last>Vainik</last></author>
      <pages>113–120</pages>
      <url hash="6f8f2680">W07-2417</url>
    </paper>
    <paper id="18">
      <title>The Extraction of Trajectories from Real Texts Based on Linear Classification</title>
      <author><first>Hanjing</first><last>Li</last></author>
      <author><first>Tiejun</first><last>Zhao</last></author>
      <author><first>Sheng</first><last>Li</last></author>
      <author><first>Jiyuan</first><last>Zhao</last></author>
      <pages>121–127</pages>
      <url hash="e555ef1a">W07-2418</url>
    </paper>
    <paper id="19">
      <title><fixed-case>I</fixed-case>ce<fixed-case>P</fixed-case>arser: An Incremental Finite-State Parser for <fixed-case>I</fixed-case>celandic</title>
      <author><first>Hrafn</first><last>Loftsson</last></author>
      <author><first>Eiríkur</first><last>Rögnvaldsson</last></author>
      <pages>128–135</pages>
      <url hash="a7b87e71">W07-2419</url>
    </paper>
    <paper id="20">
      <title>The <fixed-case>S</fixed-case>wedish-<fixed-case>T</fixed-case>urkish Parallel Corpus and Tools for its Creation</title>
      <author><first>Beata</first><last>Megyesi</last></author>
      <author><first>Bengt</first><last>Dahlqvist</last></author>
      <pages>136–143</pages>
      <url hash="e24f711d">W07-2420</url>
    </paper>
    <paper id="21">
      <title>Multivariate Cepstral Feature Compensation on Band-limited Data for Robust Speech Recognition</title>
      <author><first>Nicolas</first><last>Morales</last></author>
      <author><first>Doroteo T.</first><last>Toledano</last></author>
      <author><first>John H. L.</first><last>Hansen</last></author>
      <author><first>Javier</first><last>Garrido</last></author>
      <pages>144–151</pages>
      <url hash="2bb6827b">W07-2421</url>
    </paper>
    <paper id="22">
      <title>Theoretically Motivated Treebank Coverage</title>
      <author><first>Victoria</first><last>Rosén</last></author>
      <author><first>Koenraad</first><last>de Smedt</last></author>
      <pages>152–159</pages>
      <url hash="cc856009">W07-2422</url>
    </paper>
    <paper id="23">
      <title>Utterance-Initial Duration of <fixed-case>F</fixed-case>innish Non-Plosive Consonants</title>
      <author><first>Tuomo</first><last>Saarni</last></author>
      <author><first>Jussi</first><last>Hakokari</last></author>
      <author><first>Olli</first><last>Aaltonen</last></author>
      <author><first>Jouni</first><last>Isoaho</last></author>
      <author><first>Tapio</first><last>Salakoski</last></author>
      <pages>160–166</pages>
      <url hash="c5d03c4b">W07-2423</url>
    </paper>
    <paper id="24">
      <title>Comprehension Assistant for Languages of Baltic States</title>
      <author><first>Inguna</first><last>Skadiņa</last></author>
      <author><first>Andrejs</first><last>Vasiļjevs</last></author>
      <author><first>Daiga</first><last>Deksne</last></author>
      <author><first>Raivis</first><last>Skadiņš</last></author>
      <author><first>Linda</first><last>Goldberga</last></author>
      <pages>167–174</pages>
      <url hash="75318b69">W07-2424</url>
    </paper>
    <paper id="25">
      <title>Combining Contexts in Lexicon Learning for Semantic Parsing</title>
      <author><first>Richard</first><last>Socher</last></author>
      <author><first>Chris</first><last>Biemann</last></author>
      <author><first>Rainer</first><last>Osswald</last></author>
      <pages>175–182</pages>
      <url hash="563b3560">W07-2425</url>
    </paper>
    <paper id="26">
      <title>Polynomial Charts For Totally Unordered Languages</title>
      <author><first>Anders</first><last>Søgaard</last></author>
      <pages>183–190</pages>
      <url hash="cdfdc507">W07-2426</url>
    </paper>
    <paper id="27">
      <title>Comparing <fixed-case>F</fixed-case>rench <fixed-case>PP</fixed-case>-attachment to <fixed-case>E</fixed-case>nglish, <fixed-case>G</fixed-case>erman and <fixed-case>S</fixed-case>wedish</title>
      <author><first>Martin</first><last>Volk</last></author>
      <author><first>Frida</first><last>Tidström</last></author>
      <pages>191–198</pages>
      <url hash="e5031e09">W07-2427</url>
    </paper>
    <paper id="28">
      <title>Interview and Delivery: Dialogue Strategies for Conversational Recommender Systems</title>
      <author><first>Pontus</first><last>Wärnestål</last></author>
      <author><first>Lars</first><last>Degerstedt</last></author>
      <author><first>Arne</first><last>Jönsson</last></author>
      <pages>199–205</pages>
      <url hash="153e4f9d">W07-2428</url>
    </paper>
    <paper id="29">
      <title>Linguistically Fuelled Text Similarity</title>
      <author><first>Björn</first><last>Andrist</last></author>
      <author><first>Martin</first><last>Duneld</last></author>
      <pages>207–211</pages>
      <url hash="ccd70fbf">W07-2429</url>
    </paper>
    <paper id="30">
      <title>Using Parallel Corpora to Create a <fixed-case>G</fixed-case>reek-<fixed-case>E</fixed-case>nglish Dictionary with Uplug</title>
      <author><first>Konstantinos</first><last>Charitakis</last></author>
      <pages>212–215</pages>
      <url hash="c93de2db">W07-2430</url>
    </paper>
    <paper id="31">
      <title>Unmediated Data-Oriented Generation</title>
      <author><first>Dave</first><last>Cochran</last></author>
      <pages>216–223</pages>
      <url hash="e587d41b">W07-2431</url>
    </paper>
    <paper id="32">
      <title>Decomposing <fixed-case>S</fixed-case>wedish Compounds Using Memory-Based Learning</title>
      <author><first>Karin</first><last>Friberg Heppin</last></author>
      <pages>224–230</pages>
      <url hash="6497a366">W07-2432</url>
    </paper>
    <paper id="33">
      <title>Memory-based Learning of Word Translation</title>
      <author><first>Maria</first><last>Holmqvist</last></author>
      <pages>231–234</pages>
      <url hash="05d18075">W07-2433</url>
    </paper>
    <paper id="34">
      <title>Clause Boundary Detection in Transcribed Spoken Language</title>
      <author><first>Fredrik</first><last>Jørgensen</last></author>
      <pages>235–239</pages>
      <url hash="5f64f76c">W07-2434</url>
    </paper>
    <paper id="35">
      <title>The Effects of Disfluency Detection in Parsing Spoken Language</title>
      <author><first>Fredrik</first><last>Jørgensen</last></author>
      <pages>240–244</pages>
      <url hash="580b87ff">W07-2435</url>
    </paper>
    <paper id="36">
      <title>Tagging a <fixed-case>N</fixed-case>orwegian Speech Corpus</title>
      <author><first>Anders</first><last>Nøklestad</last></author>
      <author><first>Åshild</first><last>Søfteland</last></author>
      <pages>245–248</pages>
      <url hash="f443cad2">W07-2436</url>
    </paper>
    <paper id="37">
      <title>Initial Experiments with <fixed-case>E</fixed-case>stonian Speech Recognition</title>
      <author><first>Anton</first><last>Ragni</last></author>
      <pages>249–252</pages>
      <url hash="d1e3459c">W07-2437</url>
    </paper>
    <paper id="38">
      <title>Grammar Sharing Techniques for Rule-based Multilingual <fixed-case>NLP</fixed-case> Systems</title>
      <author><first>Marianne</first><last>Santaholma</last></author>
      <pages>253–260</pages>
      <url hash="7cf9440b">W07-2438</url>
    </paper>
    <paper id="39">
      <title>Using a <fixed-case>W</fixed-case>izard of <fixed-case>O</fixed-case>z as a Baseline to Determine which System Architecture is the Best for a Spoken Language Translation System</title>
      <author><first>Marianne</first><last>Starlander</last></author>
      <pages>261–264</pages>
      <url hash="83c91f28">W07-2439</url>
    </paper>
    <paper id="40">
      <title>A Method for Recognizing Temporal Expressions in <fixed-case>E</fixed-case>stonian Natural Language Dialogue Systems</title>
      <author><first>Margus</first><last>Treumuth</last></author>
      <pages>265–268</pages>
      <url hash="0e4bd424">W07-2440</url>
    </paper>
    <paper id="41">
      <title><fixed-case>L</fixed-case>in<fixed-case>ES</fixed-case>: An <fixed-case>E</fixed-case>nglish-<fixed-case>S</fixed-case>wedish Parallel Treebank</title>
      <author><first>Lars</first><last>Ahrenberg</last></author>
      <pages>270–273</pages>
      <url hash="39b25d81">W07-2441</url>
    </paper>
    <paper id="42">
      <title>Posterior Probability Based Confidence Measures Applied to a Children’s Speech Reading Tracking System</title>
      <author><first>Daniel</first><last>Bolanos</last></author>
      <author><first>Wayne H.</first><last>Ward</last></author>
      <pages>274–277</pages>
      <url hash="ae379f19">W07-2442</url>
    </paper>
    <paper id="43">
      <title><fixed-case>E</fixed-case>stonian-<fixed-case>E</fixed-case>nglish Statistical Machine Translation: the First Results</title>
      <author><first>Mark</first><last>Fishel</last></author>
      <author><first>Heiki-Jaan</first><last>Kaalep</last></author>
      <author><first>Kadri</first><last>Muischnek</last></author>
      <pages>278–283</pages>
      <url hash="b3f0a0b7">W07-2443</url>
    </paper>
    <paper id="44">
      <title>A Hybrid Constituency-Dependency Parser for <fixed-case>S</fixed-case>wedish</title>
      <author><first>Johan</first><last>Hall</last></author>
      <author><first>Joakim</first><last>Nivre</last></author>
      <author><first>Jens</first><last>Nilsson</last></author>
      <pages>284–287</pages>
      <url hash="ca3bfdc5">W07-2444</url>
    </paper>
    <paper id="45">
      <title>Íslenskur Orðasjóður – Building a Large <fixed-case>I</fixed-case>celandic Corpus</title>
      <author><first>Erla</first><last>Hallsteinsdóttir</last></author>
      <author><first>Thomas</first><last>Eckart</last></author>
      <author><first>Chris</first><last>Biemann</last></author>
      <author><first>Uwe</first><last>Quasthoff</last></author>
      <author><first>Matthias</first><last>Richter</last></author>
      <pages>288–291</pages>
      <url hash="2043fcb2">W07-2445</url>
    </paper>
    <paper id="46">
      <title>A Survey and Classification of Methods for (Mostly) Unsupervised Learning of Morphology</title>
      <author><first>Harald</first><last>Hammarström</last></author>
      <pages>292–296</pages>
      <url hash="13966f39">W07-2446</url>
    </paper>
    <paper id="47">
      <title>Marvina – A <fixed-case>N</fixed-case>orwegian Speech-Centric, Multimodal Visitors’ Guide</title>
      <author><first>Ole</first><last>Hartvigsen</last></author>
      <author><first>Erik</first><last>Harborg</last></author>
      <author><first>Tore</first><last>Amble</last></author>
      <author><first>Magne</first><last>Hallstein Johnsen</last></author>
      <pages>297–304</pages>
      <url hash="49c84f74">W07-2447</url>
    </paper>
    <paper id="48">
      <title>A <fixed-case>N</fixed-case>orwegian Letter-to-Sound Engine with <fixed-case>D</fixed-case>anish as a Catalyst</title>
      <author><first>Peter Juel</first><last>Henrichsen</last></author>
      <pages>305–309</pages>
      <url hash="27992369">W07-2448</url>
    </paper>
    <paper id="49">
      <title>Dialogue Simulation and Context Dynamics for Dialogue Management</title>
      <author><first>Simon</first><last>Keizer</last></author>
      <author><first>Roser</first><last>Morante</last></author>
      <pages>310–317</pages>
      <url hash="696e3a1f">W07-2449</url>
    </paper>
    <paper id="50">
      <title>Managing Keyword Variation with Frequency Based Generation of Word Forms in <fixed-case>IR</fixed-case></title>
      <author><first>Kimmo</first><last>Kettunen</last></author>
      <pages>318–323</pages>
      <url hash="d0c22ab4">W07-2450</url>
    </paper>
    <paper id="51">
      <title>Developing and Evaluating a Searchable <fixed-case>S</fixed-case>wedish-<fixed-case>T</fixed-case>hai Lexicon</title>
      <author><first>Wanwisa</first><last>Khanaraksombat</last></author>
      <author><first>Jonas</first><last>Sjöbergh</last></author>
      <pages>324–328</pages>
      <url hash="27ef1db8">W07-2451</url>
    </paper>
    <paper id="52">
      <title>Identification of Entity References in Hospital Discharge Letters</title>
      <author><first>Dimitrios</first><last>Kokkinakis</last></author>
      <author><first>Anders</first><last>Thurin</last></author>
      <pages>329–332</pages>
      <url hash="2016c8f5">W07-2452</url>
    </paper>
    <paper id="53">
      <title>Lexical Parameters, Based on Corpus Analysis of <fixed-case>E</fixed-case>nglish and <fixed-case>S</fixed-case>wedish Cancer Data, of Relevance for <fixed-case>NLG</fixed-case></title>
      <author><first>Dimitrios</first><last>Kokkinakis</last></author>
      <author><first>Maria</first><last>Toporowska Gronostaj</last></author>
      <author><first>Catalina</first><last>Hallett</last></author>
      <author><first>David</first><last>Hardcastle</last></author>
      <pages>333–336</pages>
      <url hash="0baf0cea">W07-2453</url>
    </paper>
    <paper id="54">
      <title>Anatomy of an <fixed-case>XML</fixed-case>-based Text Corpus Server</title>
      <author><first>Mikko</first><last>Lounela</last></author>
      <pages>337–334</pages>
      <url hash="0af7eb4b">W07-2454</url>
    </paper>
    <paper id="55">
      <title>Perceptual Assessment of the Degree of <fixed-case>R</fixed-case>ussian Accent</title>
      <author><first>Lya</first><last>Meister</last></author>
      <pages>345–348</pages>
      <url hash="40712cfd">W07-2455</url>
    </paper>
    <paper id="56">
      <title>Terminology Extraction and Term Ranking for Standardizing Term <fixed-case>B</fixed-case>anks</title>
      <author><first>Magnus</first><last>Merkel</last></author>
      <author><first>Jody</first><last>Foo</last></author>
      <pages>349–354</pages>
      <url hash="c042c4b5">W07-2456</url>
    </paper>
    <paper id="57">
      <title>Representing Calendar Expressions with Finite-State Transducers that Bracket Periods of Time on a Hierachical Timeline</title>
      <author><first>Jyrki</first><last>Niemi</last></author>
      <author><first>Kimmo</first><last>Koskenniemi</last></author>
      <pages>355–362</pages>
      <url hash="41a5e156">W07-2457</url>
    </paper>
    <paper id="58">
      <title>Parsing Manually Detected and Normalized Disfluencies in Spoken <fixed-case>E</fixed-case>stonian</title>
      <author><first>Helen</first><last>Nigol</last></author>
      <pages>363–366</pages>
      <url hash="08ac65ec">W07-2458</url>
    </paper>
    <paper id="59">
      <title>Designing a Speech Corpus for <fixed-case>E</fixed-case>stonian Unit Selection Synthesis</title>
      <author><first>Liisi</first><last>Piits</last></author>
      <author><first>Meelis</first><last>Mihkla</last></author>
      <author><first>Tõnis</first><last>Nurk</last></author>
      <author><first>Indrek</first><last>Kiissel</last></author>
      <pages>367–371</pages>
      <url hash="7ba31edb">W07-2459</url>
    </paper>
    <paper id="60">
      <title>Evaluating Evaluation Measures</title>
      <author><first>Ines</first><last>Rehbein</last></author>
      <author><first>Josef</first><last>van Genabith</last></author>
      <pages>372–379</pages>
      <url hash="193beac9">W07-2460</url>
    </paper>
    <paper id="61">
      <title>Development of a <fixed-case>M</fixed-case>odern <fixed-case>G</fixed-case>reek Broadcast-News Corpus and Speech Recognition System</title>
      <author><first>Jürgen</first><last>Riedler</last></author>
      <author><first>Sergios</first><last>Katsikas</last></author>
      <pages>380–383</pages>
      <url hash="fb88e355">W07-2461</url>
    </paper>
    <paper id="62">
      <title>Role of Different Spectral Attributes in Vowel Categorization: the Case of <fixed-case>U</fixed-case>dmurt</title>
      <author><first>Janne</first><last>Savela</last></author>
      <author><first>Stina</first><last>Ojala</last></author>
      <author><first>Olli</first><last>Aaltonen</last></author>
      <author><first>Tapio</first><last>Salakoski</last></author>
      <pages>384–388</pages>
      <url hash="a08de63e">W07-2462</url>
    </paper>
    <paper id="63">
      <title>Recreating Humorous Split Compound Errors in <fixed-case>S</fixed-case>wedish by Using Grammaticality</title>
      <author><first>Jonas</first><last>Sjöbergh</last></author>
      <author><first>Kenji</first><last>Araki</last></author>
      <pages>389–393</pages>
      <url hash="ea086453">W07-2463</url>
    </paper>
    <paper id="64">
      <title>A Re-examination of Question Classification</title>
      <author><first>Håkan</first><last>Sundblad</last></author>
      <pages>394–397</pages>
      <url hash="5201ba51">W07-2464</url>
    </paper>
    <paper id="65">
      <title>Interpretation of Yes/No Questions as Metaphor Recognition</title>
      <author><first>Tarmo</first><last>Truu</last></author>
      <author><first>Haldur</first><last>Õim</last></author>
      <author><first>Mare</first><last>Koit</last></author>
      <pages>398–401</pages>
      <url hash="357c9073">W07-2465</url>
    </paper>
    <paper id="66">
      <title>Rule-based Logical Forms Extraction</title>
      <author><first>Cenny</first><last>Wenner</last></author>
      <pages>402–409</pages>
      <url hash="6a7664bc">W07-2466</url>
    </paper>
  </volume>
</collection><|MERGE_RESOLUTION|>--- conflicted
+++ resolved
@@ -226,7 +226,7 @@
       <url hash="617af2a7">W07-0306</url>
     </paper>
     <paper id="7">
-      <title>Experiments on the <fixed-case>F</fixed-case>rance Telecom 3000 Voice Agency corpus: academic research on an industrial spoken dialog system</title>
+      <title>Experiments on the France Telecom 3000 Voice Agency corpus: academic research on an industrial spoken dialog system</title>
       <author><first>Géraldine</first><last>Damnati</last></author>
       <author><first>Frédéric</first><last>Béchet</last></author>
       <author><first>Renato</first><last>De Mori</last></author>
@@ -455,7 +455,7 @@
       <url hash="7f13befd">W07-0606</url>
     </paper>
     <paper id="7">
-      <title><fixed-case>ISA</fixed-case> meets <fixed-case>L</fixed-case>ara: An incremental word space model for cognitively plausible simulations of semantic learning</title>
+      <title><fixed-case>ISA</fixed-case> meets Lara: An incremental word space model for cognitively plausible simulations of semantic learning</title>
       <author><first>Marco</first><last>Baroni</last></author>
       <author><first>Alessandro</first><last>Lenci</last></author>
       <author><first>Luca</first><last>Onnis</last></author>
@@ -1618,11 +1618,7 @@
       <url hash="8215e144">W07-1303</url>
     </paper>
     <paper id="4">
-<<<<<<< HEAD
-      <title>Testing Cladistics on Dialect Networks and Phyla (<fixed-case>G</fixed-case>allo-<fixed-case>R</fixed-case>omance Vowels, Southern Italo-<fixed-case>R</fixed-case>omance Diasystems and <fixed-case>M</fixed-case>ayan Languages)</title>
-=======
       <title>Testing Cladistics on Dialect Networks and Phyla (<fixed-case>G</fixed-case>allo-<fixed-case>R</fixed-case>omance Vowels, Southern Italo-<fixed-case>R</fixed-case>omance Diasystems and Mayan Languages)</title>
->>>>>>> c2f58550
       <author><first>Antonella</first><last>Gaillard-Corvaglia</last></author>
       <author><first>Jean-Léo</first><last>Léonard</last></author>
       <author><first>Pierre</first><last>Darlu</last></author>
@@ -1667,7 +1663,7 @@
       <url hash="8499f05d">W07-1309</url>
     </paper>
     <paper id="10">
-      <title>On the Geolinguistic Change in <fixed-case>N</fixed-case>orthern <fixed-case>F</fixed-case>rance between 1300 and 1900: A Dialectometrical Inquiry</title>
+      <title>On the Geolinguistic Change in Northern France between 1300 and 1900: A Dialectometrical Inquiry</title>
       <author><first>Hans</first><last>Goebl</last></author>
       <pages>75–83</pages>
       <url hash="60410aa0">W07-1310</url>
@@ -1719,7 +1715,7 @@
       <url hash="54597333">W07-1316</url>
     </paper>
     <paper id="17">
-      <title>Creating a Comparative Dictionary of <fixed-case>T</fixed-case>otonac-<fixed-case>T</fixed-case>epehua</title>
+      <title>Creating a Comparative Dictionary of Totonac-Tepehua</title>
       <author><first>Grzegorz</first><last>Kondrak</last></author>
       <author><first>David</first><last>Beck</last></author>
       <author><first>Philip</first><last>Dilts</last></author>
@@ -3457,7 +3453,7 @@
       <url hash="fb88e355">W07-2461</url>
     </paper>
     <paper id="62">
-      <title>Role of Different Spectral Attributes in Vowel Categorization: the Case of <fixed-case>U</fixed-case>dmurt</title>
+      <title>Role of Different Spectral Attributes in Vowel Categorization: the Case of Udmurt</title>
       <author><first>Janne</first><last>Savela</last></author>
       <author><first>Stina</first><last>Ojala</last></author>
       <author><first>Olli</first><last>Aaltonen</last></author>
