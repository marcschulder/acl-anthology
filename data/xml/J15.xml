--- conflicted
+++ resolved
@@ -67,11 +67,7 @@
       <url hash="4ca72cfb">J15-1007</url>
     </paper>
     <paper id="8">
-<<<<<<< HEAD
-      <title>Book Reviews: Recognizing Textual Entailment: Models and Applications by <fixed-case>I</fixed-case>do <fixed-case>D</fixed-case>agan, <fixed-case>D</fixed-case>an <fixed-case>R</fixed-case>oth, Mark Sammons and Fabio Massimo Zanzotto</title>
-=======
       <title>Book Reviews: Recognizing Textual Entailment: Models and Applications by <fixed-case>I</fixed-case>do <fixed-case>D</fixed-case>agan, Dan <fixed-case>R</fixed-case>oth, Mark Sammons and Fabio Massimo Zanzotto</title>
->>>>>>> c2f58550
       <author><first>Bernardo</first><last>Magnini</last></author>
       <pages>157-159</pages>
       <doi>10.1162/COLI_a_00213</doi>
